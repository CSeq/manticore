from capstone import *
from capstone.arm import *
from capstone.x86 import *
from ..smtlib import Expression, Bool, BitVec, Array, Operators, Constant
<<<<<<< HEAD
from ..memory import ConcretizeMemory, InvalidMemoryAccess, MemoryException, FileMap, AnonMap
=======
from ..memory import InvalidMemoryAccess, MemoryException, FileMap, AnonMap
>>>>>>> ad4b7608
from ...utils.helpers import issymbolic
from ...utils.emulate import UnicornEmulator
import sys
from functools import wraps
import types
import logging
logger = logging.getLogger("CPU")
register_logger = logging.getLogger("REGISTERS")

###################################################################################
#Exceptions
class CpuException(Exception):
    ''' Base cpu exception '''
    pass

class DecodeException(CpuException):
    ''' Raised when trying to decode an unknown or invalid instruction '''
    def __init__(self, pc, bytes, extra):
        super(DecodeException, self).__init__("Error decoding instruction @%08x", pc)
        self.pc=pc
        self.bytes=bytes
        self.extra=extra

class InstructionNotImplementedError(DecodeException):
    '''
    Exception raised when you try to execute an instruction that is not yet
    implemented in the emulator. Add it to the Cpu-specific implementation.
    '''
    pass

<<<<<<< HEAD
=======

>>>>>>> ad4b7608
class DivideError(CpuException):
    ''' A division by zero '''
    pass

class Interruption(CpuException):
    ''' A software interrupt. '''
    def __init__(self, N):
        super(Interruption,self).__init__("CPU Software Interruption %08x", N)
        self.N = N

class Syscall(CpuException):
    ''' '''
    def __init__(self):
        super(Syscall, self).__init__("CPU Syscall")

class Sysenter(CpuException):
    ''' '''
    def __init__(self):
        super(Sysenter, self).__init__("CPU Sysenter")


class ConcretizeRegister(CpuException):
    '''
    Raised when a symbolic register needs to be concretized.
    '''
    def __init__(self, cpu, reg_name, message=None, policy='MINMAX'):
        self.message = message if message else "Concretizing {}".format(reg_name)
            
        self.cpu = cpu
        self.reg_name = reg_name
        self.policy = policy


SANE_SIZES = {8, 16, 32, 64, 80, 128, 256}
# This encapsulates how to access operands (regs/mem/immediates) for different CPUs
class Operand(object):

    class MemSpec(object):
        '''
        Auxiliary class wraps capstone operand 'mem' attribute. This will
        return register names instead of Ids
        ''' 
        def __init__(self, parent):
            self.parent = parent
        segment = property( lambda self: self.parent._reg_name(self.parent.op.mem.segment) )
        base = property( lambda self: self.parent._reg_name(self.parent.op.mem.base) )
        index = property( lambda self: self.parent._reg_name(self.parent.op.mem.index) )
        scale = property( lambda self: self.parent.op.mem.scale )
        disp = property( lambda self: self.parent.op.mem.disp )

    def __init__(self, cpu, op):
        '''
        This encapsulates the arch-independent way to access instruction
        operands and immediates based on a capstone operand descriptor. This
        class knows how to browse a capstone operand and get the details of
        operand.

        It also knows how to access the specific Cpu to get the actual values
        from memory and registers.

        :param Cpu cpu: A Cpu instance
        :param op: A Capstone operand
        :type op: X86Op or ArmOp
        '''
        assert isinstance(cpu, Cpu)
        assert isinstance(op, (X86Op, ArmOp))
        self.cpu = cpu
        self.op = op
        self.mem = Operand.MemSpec(self)

    def _reg_name(self, reg_id):
        '''
        Translates a capstone register ID into the register name

        :param int reg_id: Register ID
        '''
        cs_reg_name = self.cpu.instruction.reg_name(reg_id)
        if cs_reg_name is None or cs_reg_name.lower() == '(invalid)':
            return None
        return self.cpu._regfile._alias(cs_reg_name.upper())

    def __getattr__(self, name):
        return getattr(self.op, name)

    @property
    def type(self):
        ''' This property encapsulate the operand type. 
            It may be one of the following:
                register
                memory
                immediate
        '''
        raise NotImplementedError

    @property        
    def size(self):
        ''' Return bit size of operand '''
        raise NotImplementedError
        
    @property
    def reg(self):
        return self._reg_name(self.op.reg)

    @property
    def type(self):
        ''' This property encapsulate the operand type. 
            It may be one of the following:
                register
                memory
                immediate
        '''
        raise NotImplementedError
        
    def address(self):
        ''' On a memory operand it returns the effective address '''
        raise NotImplementedError

    def read(self):
        ''' It reads the operand value from the registers or memory '''
        raise NotImplementedError

    def write(self, value):
        ''' It writes the value of specific type to the registers or memory '''
        raise NotImplementedError

# Basic register file structure not actually need to abstract as it's used only from the cpu implementation
class RegisterFile(object):

    def __init__(self, aliases=None):
        if aliases is None:
            aliases = {}
        # dict mapping from alias register name ('PC') to actual register
        # name ('RIP')
        self._aliases = aliases

    def _alias(self, register):
        '''
        Get register canonical alias. ex. PC->RIP or PC->R15
        
        :param str register: The register name
        '''
        return self._aliases.get(register, register) 

    def write(self, register, value):
        '''
        Write value to the specified register 

        :param str register: a register id. Must be listed on all_registers
        :param value: a value of the expected type
        :type value: int or long or Expression
        :return: the value actually written to the register
        '''
        pass

    def read(self, register):
        '''
        Read value from specified register 

        :param str register: a register name. Must be listed on all_registers
        :return: the register value
        '''
        pass

    @property
    def all_registers(self):
        ''' Lists all possible register names (Including aliases) '''
        return tuple(self._aliases)

    @property
    def canonical_registers(self):
        ''' List the minimal most beautiful set of registers needed '''
        pass
        
    def __contains__(self, register):
        '''
        Check for register validity 

        :param register: a register name
        '''
        return self._alias(register) in self.all_registers 

from ...utils.event import Signal

############################################################################
# Abstract cpu encapsulating common cpu methods used by models and executor.
class Cpu(object):
    '''
    Base class for all Cpu architectures. Functionality common to all
    architectures (and expected from users of a Cpu) should be here. Commonly
    used by models and py:class:manticore.core.Executor

    The following attributes need to be defined in any derived class

    - arch
    - mode
    - max_instr_width
    - address_bit_size
    - pc_alias
    - stack_alias
    '''

    def __init__(self, regfile, memory):
        assert isinstance(regfile, RegisterFile)
        super(Cpu, self).__init__()
        self._regfile = regfile
        self._memory = memory
        self._instruction_cache = {}
        self._icount = 0

        self._md = Cs(self.arch, self.mode)
        self._md.detail = True
        self._md.syntax = 0
        self.instruction = None

<<<<<<< HEAD
        #####################################################
        # Signals
        # signal handlers must have this signature:
        # handler(cpu, *args, **kwargs)
        self.will_decode_instruction = Signal()
        self.will_execute_instruction = Signal()
=======
        #events
>>>>>>> ad4b7608
        self.will_read_register = Signal()
        self.will_write_register = Signal()
        self.will_read_memory = Signal()
        self.will_write_memory = Signal()

    def __getstate__(self):
        state = {}
        state['regfile'] = self._regfile
        state['memory'] = self._memory
        state['icount'] = self._icount
        return state

    def __setstate__(self, state):
        Cpu.__init__(self, state['regfile'], state['memory'])
        self._icount = state['icount']
        return 

    @property
    def icount(self):
        return self._icount

    ##############################
    # Register access
    @property
    def regfile(self):
        ''' The RegisterFile of this cpu '''
        return self._regfile

    @property
    def all_registers(self):
        '''
        Returns all register names for this CPU. Any register returned can be
        accessed via a `cpu.REG` convenience interface (e.g. `cpu.EAX`) for both
        reading and writing.

        :return: valid register names
        :rtype: tuple[str]
        '''
        return self._regfile.all_registers

    @property
    def canonical_registers(self):
        '''
        Returns the list of all register names  for this CPU.

        :rtype: tuple
        :return: the list of register names for this CPU.
        '''
        return self._regfile.canonical_registers

    def write_register(self, register, value):
        '''
        Dynamic interface for writing cpu registers

        :param str register: register name (as listed in `self.all_registers`)
        :param value: register value
        :type value: int or long or Expression
        '''
<<<<<<< HEAD
        self.will_write_register(register, value)
=======
        self.will_write_register(self, register, value)
>>>>>>> ad4b7608
        return self._regfile.write(register, value)

    def read_register(self, register):
        '''
        Dynamic interface for reading cpu registers

        :param str register: register name (as listed in `self.all_registers`)
        :return: register value
        :rtype int or long or Expression
        '''
        value = self._regfile.read(register)
<<<<<<< HEAD
        self.will_read_register(register, value)
=======
        self.will_read_register(self, register, value)
>>>>>>> ad4b7608
        return value

    # Pythonic access to registers and aliases
    def __getattr__(self, name):
        '''
        A Pythonic version of read_register

        :param str name: Name of the register
        '''
        assert name != '_regfile'
        if hasattr(self, '_regfile') and name in self._regfile:
            return self.read_register(name)
        raise AttributeError(name)

    def __setattr__(self, name, value):
        '''
        A Pythonic version of write_register

        :param str name: Name of the register to set
        :param value: The value to set the register to
        :type param: int or long or Expression
        '''
        if hasattr(self, '_regfile') and name in self._regfile:
            return self.write_register(name, value)
        object.__setattr__(self, name, value)
    

    #############################
    # Memory access
    @property
    def memory(self):
        return self._memory

    def write_int(self, where, expression, size=None):
        '''
        Writes int to memory

        :param int where: address to write to
        :param expr: value to write
        :type expr: int or BitVec
        :param size: bit size of `expr`
        '''
        if size is None:
            size = self.address_bit_size
        assert size in SANE_SIZES
<<<<<<< HEAD
        self.will_write_memory(where, expression, size)
=======
        self.will_write_memory(self, where, expression, size)
>>>>>>> ad4b7608
        self.memory[where:where+size/8] = [Operators.CHR(Operators.EXTRACT(expression, offset, 8)) for offset in xrange(0, size, 8)]

    def read_int(self, where, size=None):
        '''
        Reads int from memory

        :param int where: address to read from
        :param size: number of bits to read
        :return: the value read
        :rtype: int or BitVec
        '''
        if size is None:
            size = self.address_bit_size
        assert size in SANE_SIZES
        data = self.memory[where:where+size/8]
        total_size = 8 * len(data)
        value = Operators.CONCAT(total_size, *map(Operators.ORD, reversed(data)))
<<<<<<< HEAD
        self.will_read_memory(where, value, size)
=======
        self.will_read_memory(self, where, value, size)
>>>>>>> ad4b7608
        return value


    def write_bytes(self, where, data):
        '''
        Write a concrete or symbolic (or mixed) buffer to memory

        :param int where: address to write to
        :param data: data to write
        :type data: str or list
        '''
        for i in xrange(len(data)):
            self.write_int( where+i, Operators.ORD(data[i]), 8)

    def read_bytes(self, where, size):
        '''
        Read from memory.

        :param int where: address to read data from
        :param int size: number of bytes
        :return: data
        :rtype: list[int or Expression]
        '''
        result = []
        for i in xrange(size):
            result.append(Operators.CHR(self.read_int( where+i, 8)))
        return result

    #######################################
    # Decoder
    def _wrap_operands(self, operands):
        '''
        Private method to decorate a capstone Operand to our needs. See Operand
        class
        '''
        raise NotImplemented

    def decode_instruction(self, pc):
        '''
        This will decode an instruction from memory pointed by @pc

        :param int pc: address of the instruction
        '''
        #No dynamic code!!! #TODO! 
        #Check if instruction was already decoded 
        self._instruction_cache = {}
        if pc in self._instruction_cache:
            logger.debug("Intruction cache hit at %x", pc)
            return self._instruction_cache[pc]

        text = ''
        try:
            # check access_ok
            for i in xrange(0, self.max_instr_width):
                c = self.memory[pc+i]
                if issymbolic(c):
                    assert isinstance(c, BitVec) and  c.size == 8
                    if isinstance(c, Constant):
                        c = chr(c.value)
                    else:
<<<<<<< HEAD
                        logger.error( 'Concretize executable memory %r %r',c,text )
                        raise ConcretizeMemory(self.memory, pc, 8 * self.max_instr_width,  policy = 'INSTRUCTION' )
=======
                        logger.info("Trying to execute instructions from invalid memory")
                        logger.error('Concretize executable memory %r %r', c, text )
                        raise ComcretizeMemory(address = pc,
                                                size = 8 * self.max_instr_width, 
                                                policy = 'INSTRUCTION' )
                        break
>>>>>>> ad4b7608
                assert isinstance(c, str)
                text += c
        except MemoryException:
            pass
        
        code = text.ljust(self.max_instr_width, '\x00')
        instruction = next(self._md.disasm(code, pc))

        if not self.memory.access_ok(slice(pc, pc+instruction.size), 'x'):
            logger.info("Trying to execute instructions from non-executable memory")
            raise InvalidMemoryAccess(pc, 'x')

        instruction.operands = self._wrap_operands(instruction.operands)

        self._instruction_cache[pc] = instruction
        return instruction

    #######################################
    # Execute
    def canonicalize_instruction_name(self, instruction):
        '''
        Get the semantic name of an instruction. 
        '''
        raise NotImplemented

    def execute(self):
<<<<<<< HEAD
        '''
        Decode, and execute one instruction pointed by register PC
        '''

=======
        ''' Decode, and execute one instruction pointed by register PC'''
>>>>>>> ad4b7608
        if issymbolic(self.PC):
            raise ConcretizeRegister(self, 'PC', policy='ALL')

        if not self.memory.access_ok(self.PC,'x'):
            raise InvalidMemoryAccess(self.PC, 'x')
<<<<<<< HEAD

        #broadcast event
        self.will_decode_instruction()
=======
>>>>>>> ad4b7608

        instruction = self.decode_instruction(self.PC)

        #broadcast event
        self.will_execute_instruction(instruction)

        name = self.canonicalize_instruction_name(instruction)

        def fallback_to_emulate(*operands):
            text_bytes = ' '.join('%02x'%x for x in instruction.bytes)
            logger.info("Unimplemented instruction: 0x%016x:\t%s\t%s\t%s",
                    instruction.address, text_bytes, instruction.mnemonic,
                    instruction.op_str)
            self.emulate(instruction)

        implementation = getattr(self, name, fallback_to_emulate)

        if logger.level == logging.DEBUG :
            logger.debug(self.render_instruction())
            for l in self.render_registers():
                register_logger.debug(l)
        

        self.instruction = instruction
        implementation(*instruction.operands)
        self.instruction = None
        self._icount+=1

    def get_syscall_description(self):
        raise NotImplemented

    def emulate(self, instruction):
        '''
        If we could not handle emulating an instruction, use Unicorn to emulate
        it.

        :param capstone.CsInsn instruction: The instruction object to emulate
        '''
        emu = UnicornEmulator(self)
        emu.emulate(instruction)
        # We have been seeing occasional Unicorn issues with it not clearing
        # the backing unicorn instance. Saw fewer issues with the following
        # line present.
        del emu

    def render_instruction(self):
        try:
            instruction = self.instruction
            return "INSTRUCTION: 0x%016x:\t%s\t%s"%( instruction.address, instruction.mnemonic, instruction.op_str)
        except:
            return "{can't decode instruction }"

    def render_register(self, reg_name):
        result = ""
        value = self.read_register(reg_name)
        if issymbolic(value):
            aux = "%3s: "%reg_name +"%16s"%value
            result += aux
        elif isinstance(value, (int, long)):
            result += "%3s: 0x%016x"%(reg_name, value)
        else:
            result += "%3s: %r"%(reg_name, value)
        return result

    def render_registers(self):
        # FIXME add a context manager at utils that look for all Signal
        # backup, null, use, then restore the list.
        # will disabled_signals(self):
        #    return map(self.render_register, self._regfile.canonical_registers)
        backup = self.will_read_register
        self.will_read_register = lambda *args, **kwargs: None
        try: 
            return map(self.render_register, self._regfile.canonical_registers)
        finally:
            self.will_read_register = backup

    #Generic string representation
    def __str__(self):
        '''
        Returns a string representation of cpu state
        
        :rtype: str
        :return: name and current value for all the registers. 
        '''
        result =  self.render_instruction() + "\n"
        result += '\n'.join(self.render_registers())
        return result

<<<<<<< HEAD


=======
>>>>>>> ad4b7608
#Instruction decorators
def instruction(old_method):
    #This should decorate every instruction implementation
    @wraps(old_method)
    def new_method(cpu, *args, **kw_args):
        cpu.PC += cpu.instruction.size
        return old_method(cpu,*args,**kw_args)
    new_method.old_method=old_method
    return new_method<|MERGE_RESOLUTION|>--- conflicted
+++ resolved
@@ -2,11 +2,7 @@
 from capstone.arm import *
 from capstone.x86 import *
 from ..smtlib import Expression, Bool, BitVec, Array, Operators, Constant
-<<<<<<< HEAD
 from ..memory import ConcretizeMemory, InvalidMemoryAccess, MemoryException, FileMap, AnonMap
-=======
-from ..memory import InvalidMemoryAccess, MemoryException, FileMap, AnonMap
->>>>>>> ad4b7608
 from ...utils.helpers import issymbolic
 from ...utils.emulate import UnicornEmulator
 import sys
@@ -37,10 +33,6 @@
     '''
     pass
 
-<<<<<<< HEAD
-=======
-
->>>>>>> ad4b7608
 class DivideError(CpuException):
     ''' A division by zero '''
     pass
@@ -255,16 +247,12 @@
         self._md.syntax = 0
         self.instruction = None
 
-<<<<<<< HEAD
         #####################################################
         # Signals
         # signal handlers must have this signature:
         # handler(cpu, *args, **kwargs)
         self.will_decode_instruction = Signal()
         self.will_execute_instruction = Signal()
-=======
-        #events
->>>>>>> ad4b7608
         self.will_read_register = Signal()
         self.will_write_register = Signal()
         self.will_read_memory = Signal()
@@ -323,11 +311,7 @@
         :param value: register value
         :type value: int or long or Expression
         '''
-<<<<<<< HEAD
         self.will_write_register(register, value)
-=======
-        self.will_write_register(self, register, value)
->>>>>>> ad4b7608
         return self._regfile.write(register, value)
 
     def read_register(self, register):
@@ -339,11 +323,7 @@
         :rtype int or long or Expression
         '''
         value = self._regfile.read(register)
-<<<<<<< HEAD
         self.will_read_register(register, value)
-=======
-        self.will_read_register(self, register, value)
->>>>>>> ad4b7608
         return value
 
     # Pythonic access to registers and aliases
@@ -389,11 +369,7 @@
         if size is None:
             size = self.address_bit_size
         assert size in SANE_SIZES
-<<<<<<< HEAD
         self.will_write_memory(where, expression, size)
-=======
-        self.will_write_memory(self, where, expression, size)
->>>>>>> ad4b7608
         self.memory[where:where+size/8] = [Operators.CHR(Operators.EXTRACT(expression, offset, 8)) for offset in xrange(0, size, 8)]
 
     def read_int(self, where, size=None):
@@ -411,11 +387,7 @@
         data = self.memory[where:where+size/8]
         total_size = 8 * len(data)
         value = Operators.CONCAT(total_size, *map(Operators.ORD, reversed(data)))
-<<<<<<< HEAD
         self.will_read_memory(where, value, size)
-=======
-        self.will_read_memory(self, where, value, size)
->>>>>>> ad4b7608
         return value
 
 
@@ -476,17 +448,12 @@
                     if isinstance(c, Constant):
                         c = chr(c.value)
                     else:
-<<<<<<< HEAD
-                        logger.error( 'Concretize executable memory %r %r',c,text )
-                        raise ConcretizeMemory(self.memory, pc, 8 * self.max_instr_width,  policy = 'INSTRUCTION' )
-=======
-                        logger.info("Trying to execute instructions from invalid memory")
+                        logger.info('Trying to execute instructions from invalid memory')
                         logger.error('Concretize executable memory %r %r', c, text )
-                        raise ComcretizeMemory(address = pc,
+                        raise ConcretizeMemory(address = pc,
                                                 size = 8 * self.max_instr_width, 
                                                 policy = 'INSTRUCTION' )
                         break
->>>>>>> ad4b7608
                 assert isinstance(c, str)
                 text += c
         except MemoryException:
@@ -513,25 +480,18 @@
         raise NotImplemented
 
     def execute(self):
-<<<<<<< HEAD
         '''
         Decode, and execute one instruction pointed by register PC
         '''
 
-=======
-        ''' Decode, and execute one instruction pointed by register PC'''
->>>>>>> ad4b7608
         if issymbolic(self.PC):
             raise ConcretizeRegister(self, 'PC', policy='ALL')
 
         if not self.memory.access_ok(self.PC,'x'):
             raise InvalidMemoryAccess(self.PC, 'x')
-<<<<<<< HEAD
 
         #broadcast event
         self.will_decode_instruction()
-=======
->>>>>>> ad4b7608
 
         instruction = self.decode_instruction(self.PC)
 
@@ -620,11 +580,6 @@
         result += '\n'.join(self.render_registers())
         return result
 
-<<<<<<< HEAD
-
-
-=======
->>>>>>> ad4b7608
 #Instruction decorators
 def instruction(old_method):
     #This should decorate every instruction implementation
