--- conflicted
+++ resolved
@@ -298,10 +298,7 @@
                   [('MEMORY', logging.DEBUG), ('CPU', logging.DEBUG)],
                   [('REGISTERS', logging.DEBUG)],
                   [('SMT', logging.DEBUG)]]
-<<<<<<< HEAD
-
-=======
->>>>>>> 0533fe1d
+
         # Takes a value and ensures it's in a certain range
         def clamp(val, minimum, maximum):
             return sorted((minimum, val, maximum))[1]
