import collections
import logging

from functools import wraps

from capstone import *
from capstone.x86 import *
import capstone

from .disasm import Capstone
from .abstractcpu import Abi, SyscallAbi, Cpu, RegisterFile, Operand, instruction
from .abstractcpu import Interruption, Sysenter, Syscall, ConcretizeRegister, ConcretizeArgument
from ..smtlib import *
from ...utils.helpers import issymbolic

logger = logging.getLogger("CPU")


OP_NAME_MAP = {
    'JNE':      'JNZ',
    'JE':       'JZ',
    'CMOVE':    'CMOVZ',
    'CMOVNE':   'CMOVNZ',
    'MOVUPS':   'MOV',
    'MOVABS':   'MOV',
    'MOVSB':    'MOVS',
    'MOVSW':    'MOVS',
    'MOVSQ':    'MOVS',
    'SETNE':    'SETNZ',
    'SETE':     'SETZ',
    'LODSB':    'LODS',
    'LODSW':    'LODS',
    'LODSD':    'LODS',
    'LODSQ':    'LODS',
    'STOSB':    'STOS',
    'STOSW':    'STOS',
    'STOSD':    'STOS',
    'STOSQ':    'STOS',
    'SCASB':    'SCAS',
    'SCASW':    'SCAS',
    'SCASD':    'SCAS',
    'SCASQ':    'SCAS',
    'CMPSB':    'CMPS',
    'CMPSW':    'CMPS',
    'CMPSD':    'CMPS',
    'VMOVSD':   'MOVSD',
    'FUCOMPI':  'FUCOMIP',
}


###############################################################################
#Auxiliar decorators...
def rep(old_method):
    # This decorates REP instructions (STOS, LODS, MOVS, INS, OUTS)
    @wraps(old_method)
    def new_method(cpu, *args, **kw_args):
        prefix = cpu.instruction.prefix
        if (capstone.x86.X86_PREFIX_REP in prefix):
            counter_name = {16: 'CX', 32: 'ECX', 64: 'RCX'}[cpu.instruction.addr_size*8]
            count = cpu.read_register(counter_name)
            if issymbolic(count):
                raise ConcretizeRegister(counter_name, "Concretizing {} on REP instruction".format(counter_name), policy='SAMPLED')

            FLAG = count != 0

            #Repeat!
            if FLAG:
                old_method(cpu, *args, **kw_args)
                count = cpu.write_register(counter_name, count-1)
                FLAG = count != 0 #true FLAG means loop

            if not FLAG:
                cpu.PC += cpu.instruction.size

        else:
            cpu.PC += cpu.instruction.size
            old_method(cpu, *args,**kw_args)

    return new_method

def repe(old_method):
    #This decorates REPE enabled instructions (SCAS, CMPS)
    @wraps(old_method)
    def new_method(cpu, *args, **kw_args):
        prefix = cpu.instruction.prefix
        if (capstone.x86.X86_PREFIX_REP in prefix) or (capstone.x86.X86_PREFIX_REPNE in prefix):
            counter_name = {16: 'CX', 32: 'ECX', 64: 'RCX'}[cpu.instruction.addr_size*8]
            count = cpu.read_register(counter_name)
            if issymbolic(count):
                raise ConcretizeRegister(counter_name, "Concretizing {} on REP instruction".format(counter_name), policy='SAMPLED')

            FLAG = count != 0

            #Repeate!
            if FLAG:
                old_method(cpu, *args, **kw_args)
                count = cpu.write_register(counter_name, count-1)

                #REPE
                if capstone.x86.X86_PREFIX_REP in prefix:
                    FLAG = Operators.AND(cpu.ZF == True, count != 0) #true FLAG means loop
                #REPNE
                elif capstone.x86.X86_PREFIX_REPNE in prefix:
                    FLAG = Operators.AND(cpu.ZF == False, count != 0) #true FLAG means loop

            #if issymbolic(FLAG):
            #    raise ConcretizeRegister('ZF', "Concretizing ZF on REP instruction", policy='ALL')

            #if not FLAG:
            cpu.PC += Operators.ITEBV(cpu.address_bit_size, FLAG, 0, cpu.instruction.size)

        else:
            cpu.PC += cpu.instruction.size
            old_method(cpu, *args,**kw_args)
    return new_method

###############################################################################
#register/flag descriptors
class AMD64RegFile(RegisterFile):
    Regspec = collections.namedtuple('RegSpec', 'register_id ty offset size reset')
    _flags = {
        'CF': 0,
        'PF': 2,
        'AF': 4,
        'ZF': 6,
        'SF': 7,
        'IF': 9,
        'DF': 10,
        'OF': 11
    }
    _table = {
        'CS': Regspec('CS', int, 0, 16, False),
        'DS': Regspec('DS', int, 0, 16, False),
        'ES': Regspec('ES', int, 0, 16, False),
        'SS': Regspec('SS', int, 0, 16, False),
        'FS': Regspec('FS', int, 0, 16, False),
        'GS': Regspec('GS', int, 0, 16, False),
        'RAX': Regspec('RAX', int, 0, 64, True),
        'RBX': Regspec('RBX', int, 0, 64, True),
        'RCX': Regspec('RCX', int, 0, 64, True),
        'RDX': Regspec('RDX', int, 0, 64, True),
        'RSI': Regspec('RSI', int, 0, 64, True),
        'RDI': Regspec('RDI', int, 0, 64, True),
        'RSP': Regspec('RSP', int, 0, 64, True),
        'RBP': Regspec('RBP', int, 0, 64, True),
        'RIP': Regspec('RIP', int, 0, 64, True),
        'R8': Regspec('R8', int, 0, 64, True),
        'R9': Regspec('R9', int, 0, 64, True),
        'R10': Regspec('R10', int, 0, 64, True),
        'R11': Regspec('R11', int, 0, 64, True),
        'R12': Regspec('R12', int, 0, 64, True),
        'R13': Regspec('R13', int, 0, 64, True),
        'R14': Regspec('R14', int, 0, 64, True),
        'R15': Regspec('R15', int, 0, 64, True),
        'EAX': Regspec('RAX', int, 0, 32, True),
        'EBX': Regspec('RBX', int, 0, 32, True),
        'ECX': Regspec('RCX', int, 0, 32, True),
        'EDX': Regspec('RDX', int, 0, 32, True),
        'ESI': Regspec('RSI', int, 0, 32, True),
        'EDI': Regspec('RDI', int, 0, 32, True),
        'ESP': Regspec('RSP', int, 0, 32, True),
        'EBP': Regspec('RBP', int, 0, 32, True),
        'EIP': Regspec('RIP', int, 0, 32, True),
        'R8D': Regspec('R8', int, 0, 32, True),
        'R9D': Regspec('R9', int, 0, 32, True),
        'R10D': Regspec('R10', int, 0, 32, True),
        'R11D': Regspec('R11', int, 0, 32, True),
        'R12D': Regspec('R12', int, 0, 32, True),
        'R13D': Regspec('R13', int, 0, 32, True),
        'R14D': Regspec('R14', int, 0, 32, True),
        'R15D': Regspec('R15', int, 0, 32, True),
        'AX': Regspec('RAX', int, 0, 16, False),
        'BX': Regspec('RBX', int, 0, 16, False),
        'CX': Regspec('RCX', int, 0, 16, False),
        'DX': Regspec('RDX', int, 0, 16, False),
        'SI': Regspec('RSI', int, 0, 16, False),
        'DI': Regspec('RDI', int, 0, 16, False),
        'SP': Regspec('RSP', int, 0, 16, False),
        'BP': Regspec('RBP', int, 0, 16, False),
        'IP': Regspec('RIP', int, 0, 16, False),
        'R8W': Regspec('R8', int, 0, 16, False),
        'R9W': Regspec('R9', int, 0, 16, False),
        'R10W': Regspec('R10', int, 0, 16, False),
        'R11W': Regspec('R11', int, 0, 16, False),
        'R12W': Regspec('R12', int, 0, 16, False),
        'R13W': Regspec('R13', int, 0, 16, False),
        'R14W': Regspec('R14', int, 0, 16, False),
        'R15W': Regspec('R15', int, 0, 16, False),
        'AL': Regspec('RAX', int, 0, 8, False),
        'BL': Regspec('RBX', int, 0, 8, False),
        'CL': Regspec('RCX', int, 0, 8, False),
        'DL': Regspec('RDX', int, 0, 8, False),
        'SIL': Regspec('RSI', int, 0, 8, False),
        'DIL': Regspec('RDI', int, 0, 8, False),
        'SPL': Regspec('RSP', int, 0, 8, False),
        'BPL': Regspec('RBP', int, 0, 8, False),
        'R8B': Regspec('R8', int, 0, 8, False),
        'R9B': Regspec('R9', int, 0, 8, False),
        'R10B': Regspec('R10', int, 0, 8, False),
        'R11B': Regspec('R11', int, 0, 8, False),
        'R12B': Regspec('R12', int, 0, 8, False),
        'R13B': Regspec('R13', int, 0, 8, False),
        'R14B': Regspec('R14', int, 0, 8, False),
        'R15B': Regspec('R15', int, 0, 8, False),
        'AH': Regspec('RAX', int, 8, 8, False),
        'BH': Regspec('RBX', int, 8, 8, False),
        'CH': Regspec('RCX', int, 8, 8, False),
        'DH': Regspec('RDX', int, 8, 8, False),
        'SIH': Regspec('RSI', int, 8, 8, False),
        'DIH': Regspec('RDI', int, 8, 8, False),
        'SPH': Regspec('RSP', int, 8, 8, False),
        'BPH': Regspec('RBP', int, 8, 8, False),
        'R8H': Regspec('R8', int, 8, 8, False),
        'R9H': Regspec('R9', int, 8, 8, False),
        'R10H': Regspec('R10', int, 8, 8, False),
        'R11H': Regspec('R11', int, 8, 8, False),
        'R12H': Regspec('R12', int, 8, 8, False),
        'R13H': Regspec('R13', int, 8, 8, False),
        'R14H': Regspec('R14', int, 8, 8, False),
        'R15H': Regspec('R15', int, 8, 8, False),
        'FP0': Regspec('FP0', float, 0, 80, False),
        'FP1': Regspec('FP1', float, 0, 80, False),
        'FP2': Regspec('FP2', float, 0, 80, False),
        'FP3': Regspec('FP3', float, 0, 80, False),
        'FP4': Regspec('FP4', float, 0, 80, False),
        'FP5': Regspec('FP5', float, 0, 80, False),
        'FP6': Regspec('FP6', float, 0, 80, False),
        'FP7': Regspec('FP7', float, 0, 80, False),
        'FPSW': Regspec('FPSW', int, 0, 16, False),
        'TOP' : Regspec('FPSW', int, 11, 3, False),
        'FPTAG': Regspec('FPTAG', int, 0, 16, False),
        'FPCW': Regspec('FPCW', int, 0, 16, False),
        'CF': Regspec('CF', bool, 0, 1, False),
        'PF': Regspec('PF', bool, 0, 1, False),
        'AF': Regspec('AF', bool, 0, 1, False),
        'ZF': Regspec('ZF', bool, 0, 1, False),
        'SF': Regspec('SF', bool, 0, 1, False),
        'IF': Regspec('IF', bool, 0, 1, False),
        'DF': Regspec('DF', bool, 0, 1, False),
        'OF': Regspec('OF', bool, 0, 1, False),
        'YMM0': Regspec('YMM0', int, 0, 256, False),
        'YMM1': Regspec('YMM1', int, 0, 256, False),
        'YMM2': Regspec('YMM2', int, 0, 256, False),
        'YMM3': Regspec('YMM3', int, 0, 256, False),
        'YMM4': Regspec('YMM4', int, 0, 256, False),
        'YMM5': Regspec('YMM5', int, 0, 256, False),
        'YMM6': Regspec('YMM6', int, 0, 256, False),
        'YMM7': Regspec('YMM7', int, 0, 256, False),
        'YMM8': Regspec('YMM8', int, 0, 256, False),
        'YMM9': Regspec('YMM9', int, 0, 256, False),
        'YMM10': Regspec('YMM10', int, 0, 256, False),
        'YMM11': Regspec('YMM11', int, 0, 256, False),
        'YMM12': Regspec('YMM12', int, 0, 256, False),
        'YMM13': Regspec('YMM13', int, 0, 256, False),
        'YMM14': Regspec('YMM14', int, 0, 256, False),
        'YMM15': Regspec('YMM15', int, 0, 256, False),
        'XMM0': Regspec('YMM0', int, 0, 128, False),
        'XMM1': Regspec('YMM1', int, 0, 128, False),
        'XMM2': Regspec('YMM2', int, 0, 128, False),
        'XMM3': Regspec('YMM3', int, 0, 128, False),
        'XMM4': Regspec('YMM4', int, 0, 128, False),
        'XMM5': Regspec('YMM5', int, 0, 128, False),
        'XMM6': Regspec('YMM6', int, 0, 128, False),
        'XMM7': Regspec('YMM7', int, 0, 128, False),
        'XMM8': Regspec('YMM8', int, 0, 128, False),
        'XMM9': Regspec('YMM9', int, 0, 128, False),
        'XMM10': Regspec('YMM10', int, 0, 128, False),
        'XMM11': Regspec('YMM11', int, 0, 128, False),
        'XMM12': Regspec('YMM12', int, 0, 128, False),
        'XMM13': Regspec('YMM13', int, 0, 128, False),
        'XMM14': Regspec('YMM14', int, 0, 128, False),
        'XMM15': Regspec('YMM15', int, 0, 128, False),
        }

    #this should be calculated on __import__ using _table
    _affects = {
        'RIP' : ('EIP', 'IP'),
        'EIP' : ('IP', 'RIP'),
        'IP' : ('EIP', 'RIP'),
        'RAX' : ('AH', 'AL', 'AX', 'EAX'),
        'EAX': ('AH', 'AL', 'AX', 'RAX'),
        'AX': ('AH', 'AL', 'EAX', 'RAX'),
        'AH': ('AX', 'EAX', 'RAX'),
        'AL': ('AX', 'EAX', 'RAX'),
        'RBX' : ('BH', 'BL', 'BX', 'EBX'),
        'EBX' : ('BH', 'BL', 'BX', 'RBX'),
        'BX' : ('BH', 'BL', 'EBX', 'RBX'),
        'BH' : ('BX', 'EBX', 'RBX'),
        'BL' : ('BX', 'EBX', 'RBX'),
        'RCX' : ('CH', 'CL', 'CX', 'ECX'),
        'ECX' : ('CH', 'CL', 'CX', 'RCX'),
        'CX' : ('CH', 'CL', 'ECX', 'RCX'),
        'CH' : ('CX', 'ECX', 'RCX'),
        'CL' : ('CX', 'ECX', 'RCX'),
        'RDX' : ('DH', 'DL', 'DX', 'EDX'),
        'EDX' : ('DH', 'DL', 'DX', 'RDX'),
        'DX' : ('DH', 'DL', 'EDX', 'RDX'),
        'DH' : ('DX', 'EDX', 'RDX'),
        'DL' : ('DX', 'EDX', 'RDX'),
        'RSI' : ('ESI', 'SI', 'SIH', 'SIL'),
        'ESI' : ('RSI', 'SI', 'SIH', 'SIL'),
        'SI' : ('ESI', 'RSI', 'SIH', 'SIL'),
        'SIH' : ('ESI', 'RSI', 'SI'),
        'SIL' : ('ESI', 'RSI', 'SI'),
        'RDI' : ('DI', 'DIH', 'DIL', 'EDI'),
        'EDI' : ('DI', 'DIH', 'DIL', 'RDI'),
        'DI' : ('DIH', 'DIL', 'EDI', 'RDI'),
        'DIH' : ('DI', 'EDI', 'RDI'),
        'DIL' : ('DI', 'EDI', 'RDI'),
        'RSP' : ('ESP', 'SP', 'SPH', 'SPL'),
        'ESP' : ('RSP', 'SP', 'SPH', 'SPL'),
        'SP' : ('ESP', 'RSP', 'SPH', 'SPL'),
        'SPH' : ('ESP', 'RSP', 'SP'),
        'SPL' : ('ESP', 'RSP', 'SP'),
        'RBP' : ('BP', 'BPH', 'BPL', 'EBP'),
        'EBP' : ('BP', 'BPH', 'BPL', 'RBP'),
        'BP' : ('BPH', 'BPL', 'EBP', 'RBP'),
        'BPH' : ('BP', 'EBP', 'RBP'),
        'BPL' : ('BP', 'EBP', 'RBP'),
        'CS' : (),
        'DS' : (),
        'ES' : (),
        'FS' : (),
        'GS' : (),
        'SS' : (),
        'RFLAGS' : ('EFLAGS', 'AF', 'CF', 'DF', 'IF', 'OF', 'PF', 'SF', 'ZF'),
        'EFLAGS' : ('RFLAGS', 'AF', 'CF', 'DF', 'IF', 'OF', 'PF', 'SF', 'ZF'),
        'AF' : ('RFLAGS', 'EFLAGS'),
        'CF' : ('RFLAGS', 'EFLAGS'),
        'DF' : ('RFLAGS', 'EFLAGS'),
        'IF' : ('RFLAGS', 'EFLAGS'),
        'OF' : ('RFLAGS', 'EFLAGS'),
        'PF' : ('RFLAGS', 'EFLAGS'),
        'SF' : ('RFLAGS', 'EFLAGS'),
        'ZF' : ('RFLAGS', 'EFLAGS'),
        'FPSW' : ('TOP',),
        'TOP' : ('FPSW',),
        'FPCW' : (),
        'FPTAG' : (),
        'FP0' : (),
        'FP1' : (),
        'FP2' : (),
        'FP3' : (),
        'FP4' : (),
        'FP5' : (),
        'FP6' : (),
        'FP7' : (),
        'R10' : ('R10B', 'R10D', 'R10H', 'R10W'),
        'R10B' : ('R10', 'R10D', 'R10W'),
        'R10D' : ('R10', 'R10B', 'R10H', 'R10W'),
        'R10H' : ('R10', 'R10D', 'R10W'),
        'R10W' : ('R10', 'R10B', 'R10D', 'R10H'),
        'R11' : ('R11B', 'R11D', 'R11H', 'R11W'),
        'R11B' : ('R11', 'R11D', 'R11W'),
        'R11D' : ('R11', 'R11B', 'R11H', 'R11W'),
        'R11H' : ('R11', 'R11D', 'R11W'),
        'R11W' : ('R11', 'R11B', 'R11D', 'R11H'),
        'R12' : ('R12B', 'R12D', 'R12H', 'R12W'),
        'R12B' : ('R12', 'R12D', 'R12W'),
        'R12D' : ('R12', 'R12B', 'R12H', 'R12W'),
        'R12H' : ('R12', 'R12D', 'R12W'),
        'R12W' : ('R12', 'R12B', 'R12D', 'R12H'),
        'R13' : ('R13B', 'R13D', 'R13H', 'R13W'),
        'R13B' : ('R13', 'R13D', 'R13W'),
        'R13D' : ('R13', 'R13B', 'R13H', 'R13W'),
        'R13H' : ('R13', 'R13D', 'R13W'),
        'R13W' : ('R13', 'R13B', 'R13D', 'R13H'),
        'R14' : ('R14B', 'R14D', 'R14H', 'R14W'),
        'R14B' : ('R14', 'R14D', 'R14W'),
        'R14D' : ('R14', 'R14B', 'R14H', 'R14W'),
        'R14H' : ('R14', 'R14D', 'R14W'),
        'R14W' : ('R14', 'R14B', 'R14D', 'R14H'),
        'R15' : ('R15B', 'R15D', 'R15H', 'R15W'),
        'R15B' : ('R15', 'R15D', 'R15W'),
        'R15D' : ('R15', 'R15B', 'R15H', 'R15W'),
        'R15H' : ('R15', 'R15D', 'R15W'),
        'R15W' : ('R15', 'R15B', 'R15D', 'R15H'),
        'R8' : ('R8B', 'R8D', 'R8H', 'R8W'),
        'R8B' : ('R8', 'R8D', 'R8W'),
        'R8D' : ('R8', 'R8B', 'R8H', 'R8W'),
        'R8H' : ('R8', 'R8D', 'R8W'),
        'R8W' : ('R8', 'R8B', 'R8D', 'R8H'),
        'R9' : ('R9B', 'R9D', 'R9H', 'R9W'),
        'R9B' : ('R9', 'R9D', 'R9W'),
        'R9D' : ('R9', 'R9B', 'R9H', 'R9W'),
        'R9H' : ('R9', 'R9D', 'R9W'),
        'R9W' : ('R9', 'R9B', 'R9D', 'R9H'),
        'XMM0' : ('YMM0',),
        'XMM1' : ('YMM1',),
        'XMM10' : ('YMM10',),
        'XMM11' : ('YMM11',),
        'XMM12' : ('YMM12',),
        'XMM13' : ('YMM13',),
        'XMM14' : ('YMM14',),
        'XMM15' : ('YMM15',),
        'XMM2' : ('YMM2',),
        'XMM3' : ('YMM3',),
        'XMM4' : ('YMM4',),
        'XMM5' : ('YMM5',),
        'XMM6' : ('YMM6',),
        'XMM7' : ('YMM7',),
        'XMM8' : ('YMM8',),
        'XMM9' : ('YMM9',),
        'YMM0' : ('XMM0',),
        'YMM1' : ('XMM1',),
        'YMM10' : ('XMM10',),
        'YMM11' : ('XMM11',),
        'YMM12' : ('XMM12',),
        'YMM13' : ('XMM13',),
        'YMM14' : ('XMM14',),
        'YMM15' : ('XMM15',),
        'YMM2' : ('XMM2',),
        'YMM3' : ('XMM3',),
        'YMM4' : ('XMM4',),
        'YMM5' : ('XMM5',),
        'YMM6' : ('XMM6',),
        'YMM7' : ('XMM7',),
        'YMM8' : ('XMM8',),
        'YMM9' : ('XMM9',),
    }
    _canonical_registers = ('RAX', 'RCX', 'RDX', 'RBX', 'RSP', 'RBP', 'RSI', 'RDI',
                            'R8', 'R9', 'R10', 'R11', 'R12', 'R13', 'R14', 'R15', 'RIP',
                            'YMM0', 'YMM1', 'YMM2', 'YMM3', 'YMM4', 'YMM5',
                            'YMM6', 'YMM7', 'YMM8', 'YMM9', 'YMM10', 'YMM11', 'YMM12',
                            'YMM13', 'YMM14', 'YMM15', 'CS','DS','ES','SS', 'FS', 'GS',
                            'AF', 'CF', 'DF', 'IF', 'OF', 'PF', 'SF', 'ZF',
                            'FP0', 'FP1', 'FP2', 'FP3', 'FP4', 'FP5', 'FP6', 'FP7',
                            'FPSW', 'FPCW', 'FPTAG')
    def __init__(self, *args, **kwargs):
        super(AMD64RegFile, self).__init__(*args, **kwargs)

        self._registers = {}
        for reg in ('RAX', 'RCX', 'RDX', 'RBX', 'RSP', 'RBP', 'RSI', 'RDI',
                    'R8', 'R9', 'R10', 'R11', 'R12', 'R13', 'R14', 'R15', 'RIP',
                    'YMM0', 'YMM1', 'YMM2', 'YMM3', 'YMM4', 'YMM5',
                    'YMM6', 'YMM7', 'YMM8', 'YMM9', 'YMM10', 'YMM11', 'YMM12',
                    'YMM13', 'YMM14', 'YMM15', 'CS','DS','ES','SS', 'FS', 'GS',
                    'AF', 'CF', 'DF', 'IF', 'OF', 'PF', 'SF', 'ZF'):
            self._registers[reg] = 0

        for reg in ('FP0', 'FP1', 'FP2', 'FP3', 'FP4', 'FP5', 'FP6', 'FP7'):
            self._registers[reg] = (0, 0)

        for reg in ('FPSW', 'FPTAG', 'FPCW'):
            self._registers[reg] = 0

        self._cache = {}
        for name in ('AF', 'CF', 'DF', 'IF', 'OF', 'PF', 'SF', 'ZF'):
            self.write(name, False)

    @property
    def all_registers(self):
        return tuple( self._table.keys() +
                      ['FP0', 'FP1', 'FP2', 'FP3', 'FP4', 'FP5', 'FP6', 'FP7'] + ['EFLAGS', 'RFLAGS'] + self._aliases.keys() )

    @property
    def canonical_registers(self):
        return self._canonical_registers

    def __contains__(self, register):
        return register in self.all_registers

    def _set_bv(self, register_id, register_size, offset, size, reset, value):
        if isinstance(value, (int,long)):
            # type error or forgiving?
            #if (value & ~((1<<size)-1)) != 0 :
            #    raise TypeError('Value bigger than register')
            value &= (1 << size) - 1
        elif not isinstance(value, BitVec) or value.size != size:
            raise TypeError
        if not reset:
            if register_size == size:
                new_value = 0
            elif offset == 0:
                new_value = self._registers[register_id] &  (~((1<<size)-1))
            else:
                new_value = self._registers[register_id] &  (~(((1<<size)-1)<<offset))
        else:
            new_value = 0
        new_value |= Operators.ZEXTEND(value, register_size) << offset
        self._registers[register_id] = new_value
        return value

    def _get_bv(self, register_id, register_size, offset, size):
        if register_size == size:
            value = self._registers[register_id]
        else:
            value = Operators.EXTRACT(self._registers[register_id], offset, size)
        return value


    def _set_flag(self, register_id, register_size, offset, size, reset, value):
        assert size == 1
        if not isinstance(value, (bool, int, long, BitVec, Bool)):
            raise TypeError
        if isinstance(value, BitVec):
            if value.size != 1:
                raise TypeError
        if not isinstance(value, (bool, Bool)):
            value = (value != 0)
        self._registers[register_id] = value
        return value

    def _get_flag(self, register_id, register_size, offset, size):
        assert size == 1
        return self._registers[register_id]

    def _set_float(self, register_id, register_size, offset, size, reset, value):
        assert size == 80
        assert offset == 0
        if not isinstance(value, tuple): #Add decimal here?
            raise TypeError
        self._registers[register_id] = value
        return value

    def _get_float(self, register_id, register_size, offset, size):
        assert size == 80
        assert offset == 0
        return self._registers[register_id]

    def _get_flags(self, reg):
        ''' Build EFLAGS/RFLAGS from flags '''
        def make_symbolic(flag_expr):
            register_size = 32 if reg == 'EFLAGS' else 64
            value, offset = flag_expr
            return Operators.ITEBV(register_size, value,
                                   BitVecConstant(register_size, 1 << offset),
                                   BitVecConstant(register_size, 0))

        flags = []
        for flag, offset in self._flags.iteritems():
            flags.append((self._registers[flag], offset))

        if any(issymbolic(flag) for flag, offset in flags):
            res = reduce(operator.or_, map(make_symbolic, flags))
        else:
            res = 0
            for flag, offset in flags:
                res += flag << offset
        return res

    def _set_flags(self, reg, res):
        ''' Set individual flags from a EFLAGS/RFLAGS value '''
        #assert sizeof (res) == 32 if reg == 'EFLAGS' else 64
        for flag, offset in self._flags.iteritems():
            self.write(flag, Operators.EXTRACT(res, offset, 1))

    def write(self, name, value):
        name = self._alias(name)
        if name in  ('ST0', 'ST1', 'ST2', 'ST3', 'ST4', 'ST5', 'ST6', 'ST7'):
            name = 'FP%d' % ((self.read('TOP') + int(name[2]) ) & 7)

        #Special EFLAGS/RFLAGS case
        if 'FLAGS' in name:
            self._set_flags(name, value)
            self._update_cache(name, value)
            return value

        register_id, ty, offset, size, reset = self._table[name]
        if register_id != name:
            #FIXME add a column to _table with parent_size so we don't need to access the dict twice
            register_size = self._table[register_id].size
        else:
            register_size = size
        assert register_size >= offset+size
        typed_setter = {int: self._set_bv, bool: self._set_flag, float: self._set_float}[ty]
        value = typed_setter(register_id, register_size, offset, size, reset, value)
        self._update_cache(name, value)
        return value

    def _update_cache(self, name, value):
        self._cache[name] = value
        for affected in self._affects[name]:
            assert affected != name
            self._cache.pop(affected, None)

    def read(self, name):
        name = self._alias(name)
        if name in  ('ST0', 'ST1', 'ST2', 'ST3', 'ST4', 'ST5', 'ST6', 'ST7'):
            name = 'FP%d' % ((self.read('TOP') + int(name[2]) ) & 7)
        if name in self._cache:
            return self._cache[name]
        if 'FLAGS' in name:
            value = self._get_flags(name)
            self._cache[name] = value
            return value
        register_id, ty, offset, size, reset = self._table[name]
        if register_id != name:
            register_size = self._table[register_id].size
        else:
            register_size = size
        assert register_size >= offset+size
        typed_getter = {int: self._get_bv, bool: self._get_flag, float: self._get_float}[ty]
        value = typed_getter(register_id, register_size, offset, size)
        self._cache[name] = value
        return value

###########################
# Operand Wrapper
class AMD64Operand(Operand):
    ''' This class deals with capstone X86 operands '''
    def __init__(self, cpu, op, **kwargs):
        super(AMD64Operand, self).__init__(cpu, op, **kwargs)

    @property
    def type(self):
        type_map = { capstone.x86.X86_OP_REG: 'register',
                     capstone.x86.X86_OP_MEM: 'memory',
                     capstone.x86.X86_OP_IMM: 'immediate'}

        return type_map[self.op.type]

    #################################3
    # Operand access
    def address(self):
        cpu, o = self.cpu, self.op
        address = 0
        if self.mem.segment is not None:
            seg = self.mem.segment
            base, size, ty = cpu.get_descriptor(cpu.read_register(seg))
            address += base #todo check limits and perms
        else:
            #FIXME inspect operand or cpu.instruction and decide
            # the correct default segment for instruction
            seg = 'DS'
            if self.mem.base is not None and self.mem.base in ['SP', 'ESP', 'EBP']:
                seg = 'SS'
            base, size, ty = cpu.get_descriptor(cpu.read_register(seg))
            address += base #todo check limits and perms
        if self.mem.base  is not None:
            base = self.mem.base
            address += cpu.read_register(base)
        if self.mem.index  is not None:
            index = self.mem.index
            address += self.mem.scale*cpu.read_register(index)

        address += self.mem.disp

        return address & ((1<<cpu.address_bit_size)-1)

    def read(self):
        cpu, o = self.cpu, self.op
        if self.type == 'register':
            value = cpu.read_register(self.reg)
            #logger.info("Read from reg %s value: %x",self.reg, value)
            return value
        elif self.type == 'immediate':
            #logger.info("Read from immediate value: %x", o.imm)
            return o.imm
        elif self.type == 'memory':
            value = cpu.read_int(self.address(), self.size)
            #logger.info("read mem operand from %x value: %x",self.address(), value)
            return value
        else:
            raise NotImplementedError("read_operand unknown type", o.type)

    def write(self, value):
        cpu,o = self.cpu, self.op
        if self.type == 'register':
            #logger.info("Write to reg %s value: %x",self.reg, value)
            cpu.write_register(self.reg, value)
        elif self.type == 'memory':
            #logger.info("write mem operand to %x value: %x",self.address(), value)
            cpu.write_int(self.address(), value, self.size)
        else:
            raise NotImplementedError("write_operand unknown type", o.type)
        return value & ((1<<self.size)-1)

    @property
    def size(self):
        return self.op.size*8

    def __getattr__(self, name):
        return getattr(self.op, name)

class X86Cpu(Cpu):
    '''
    A CPU model.
    '''
    def __init__(self, regfile, memory, *args, **kwargs):
        '''
        Builds a CPU model.
        :param regfile: regfile object for this CPU.
        :param memory: memory object for this CPU.
        :param disasm: disassembler to be used for this CPU.
        '''
        super(X86Cpu, self).__init__(regfile, memory, *args, **kwargs)
        #Segments              ('base', 'limit', 'perms', 'gatetype')
        self._segments = {}

    def __getstate__(self):
        state = super(X86Cpu, self).__getstate__()
        state['segments'] = self._segments
        return state

    def __setstate__(self, state):
        self._segments = state['segments']
        super(X86Cpu, self).__setstate__(state)

    ####################
    # Segments
    def set_descriptor(self, selector, base, limit, perms):
        assert selector>0 and selector < 0xffff
        assert base>=0 and base < (1<<self.address_bit_size)
        assert limit >=0 and limit < 0xffff or limit&0xfff == 0
        #perms ? not used yet Also is not really perms but rather a bunch of attributes
        self._segments[selector] = (base, limit, perms)

    def get_descriptor(self, selector):
        return self._segments.setdefault(selector, (0, 0xfffff000, 'rwx'))


    def _wrap_operands(self, operands):
        return [ AMD64Operand(self, op) for op in operands ]

    #####################
    # Auxiliar stack acess
    def push(cpu, value, size):
        '''
        Writes a value in the stack.

        :param value: the value to put in the stack.
        :param size: the size of the value.
        '''
        assert size in ( 8, 16, cpu.address_bit_size )
        cpu.STACK = cpu.STACK-size/8
        base, _, _ = cpu.get_descriptor(cpu.read_register('SS'))
        address = cpu.STACK+base
        cpu.write_int(address, value, size)

    def pop(cpu, size):
        '''
        Gets a value from the stack.

        :rtype: int
        :param size: the size of the value to consume from the stack.
        :return: the value from the stack.
        '''
        assert size in ( 16, cpu.address_bit_size )
        base, _, _ = cpu.get_descriptor(cpu.SS)
        address = cpu.STACK+base
        value = cpu.read_int(address, size)
        cpu.STACK = cpu.STACK + size/8
        return value


    ################################################
    # This its unused but shouldn't be deleted!!!
    # The instruction cache must be invalidated after an executable
    # page was changed or removed or added
    def invalidate_cache(cpu, address, size):
        ''' remove decoded instruction from instruction cache '''
        cache = cpu.instruction_cache
        for offset in range(size):
            if address+offset in cache:
                del cache[address+offset]

    def canonicalize_instruction_name(self, instruction):
        #MOVSD
        if instruction.opcode[0] in (0xa4, 0xa5):
            name = 'MOVS'
        else:
            name = instruction.insn_name().upper()
        #Check if we already have an implementation...
        name = OP_NAME_MAP.get(name, name)
        return name

    ################################################3
    # instruction implementation

    def _calculate_CMP_flags(self, size, res, arg0, arg1):
        SIGN_MASK = 1<<(size-1)
        self.CF = Operators.ULT(arg0, arg1)
        self.AF = ((arg0 ^ arg1) ^ res) & 0x10 != 0
        self.ZF = res == 0
        self.SF = (res & SIGN_MASK)!=0
        sign0 = (arg0 & SIGN_MASK) ==SIGN_MASK
        sign1 = (arg1 & SIGN_MASK) ==SIGN_MASK
        signr = (res & SIGN_MASK) ==SIGN_MASK
        self.OF = Operators.AND(sign0 ^ sign1, sign0 ^ signr)
        self.PF = self._calculate_parity_flag(res)

    def _calculate_parity_flag(self, res):
        return (res ^ res>>1 ^ res>>2 ^ res>>3 ^ res>>4 ^ res>>5 ^ res>>6 ^ res>>7)&1 == 0

    def _calculate_logic_flags(self, size, res):
        SIGN_MASK = 1<<(size-1)
        self.CF = False     #cleared
        self.AF = False
        self.ZF = res == 0
        self.SF = (res & SIGN_MASK)!=0
        self.OF = False     #cleared
        self.PF = self._calculate_parity_flag(res)

    #####################################################
    # Instructions
    @instruction
    def CPUID(cpu):
        '''
        CPUID instruction.

        The ID flag (bit 21) in the EFLAGS register indicates support for the CPUID instruction.
        If a software procedure can set and clear this flag, the processor executing the procedure
        supports the CPUID instruction. This instruction operates the same in non-64-bit modes and 64-bit mode.
        CPUID returns processor identification and feature information in the EAX, EBX, ECX, and EDX registers.

        The instruction's output is dependent on the contents of the EAX register upon execution.

        :param cpu: current CPU.
        '''
        #FIXME Choose conservative values and consider returning some default when eax not here
        conf = {   0x0:        (0x0000000d, 0x756e6547, 0x6c65746e, 0x49656e69),
                   0x1:        (0x000306c3, 0x05100800, 0x7ffafbff, 0xbfebfbff),
                   0x2:        (0x76035a01, 0x00f0b5ff, 0x00000000, 0x00c10000),
                   0x4: { 0x0: (0x1c004121, 0x01c0003f, 0x0000003f, 0x00000000),
                          0x1: (0x1c004122, 0x01c0003f, 0x0000003f, 0x00000000),
                          0x2: (0x1c004143, 0x01c0003f, 0x000001ff, 0x00000000),
                          0x3: (0x1c03c163, 0x03c0003f, 0x00000fff, 0x00000006)},
                   0x7:        (0x00000000, 0x00000000, 0x00000000, 0x00000000),
                   0x8:        (0x00000000, 0x00000000, 0x00000000, 0x00000000),
                   0xb: { 0x0: (0x00000001, 0x00000002, 0x00000100, 0x00000005),
                          0x1: (0x00000004, 0x00000004, 0x00000201, 0x00000003)},
                   0xd: { 0x0: (0x00000000, 0x00000000, 0x00000000, 0x00000000),
                          0x1: (0x00000000, 0x00000000, 0x00000000, 0x00000000)},
                  }

        if not cpu.EAX in conf:
            logger.warning('CPUID with EAX=%x not implemented @ %x', cpu.EAX, cpu.PC)
            cpu.EAX, cpu.EBX, cpu.ECX, cpu.EDX = 0,0,0,0
            return

        if isinstance(conf[cpu.EAX], tuple):
            cpu.EAX, cpu.EBX, cpu.ECX, cpu.EDX = conf[cpu.EAX]
            return

        if not cpu.ECX in conf[cpu.EAX]:
            logger.warning('CPUID with EAX=%x ECX=%x not implemented',cpu.EAX, cpu.ECX)
            cpu.EAX, cpu.EBX, cpu.ECX, cpu.EDX = 0,0,0,0
            return

        cpu.EAX, cpu.EBX, cpu.ECX, cpu.EDX = conf[cpu.EAX][cpu.ECX]

    @instruction
    def XGETBV(cpu):
        '''
        XGETBV instruction.

        Reads the contents of the extended cont register (XCR) specified in the ECX register into registers EDX:EAX.
        Implemented only for ECX = 0.

        :param cpu: current CPU.
        '''
        #if cpu.ECX != 0:
        #logger.debug("XGETBV ECX=%x not implemented", cpu.ECX)
        cpu.EAX, cpu.EDX = 7,0

########################################################################################
# Generic Operations
########################################################################################
# Logical: AND, TEST, NOT, XOR, OR
########################################################################################
    @instruction
    def AND(cpu, dest, src):
        '''
        Logical AND.

        Performs a bitwise AND operation on the destination (first) and source
        (second) operands and stores the result in the destination operand location.
        Each bit of the result is set to 1 if both corresponding bits of the first and
        second operands are 1; otherwise, it is set to 0.

        The OF and CF flags are cleared; the SF, ZF, and PF flags are set according to the result::

            DEST  =  DEST AND SRC;

        :param cpu: current CPU.
        :param dest: destination operand.
        :param src: source operand.
        '''
        res = dest.write(dest.read() & src.read())
        #Defined Flags: szp
        cpu._calculate_logic_flags(dest.size, res)

    @instruction
    def TEST(cpu, src1, src2):
        '''
        Logical compare.

        Computes the bit-wise logical AND of first operand (source 1 operand)
        and the second operand (source 2 operand) and sets the SF, ZF, and PF
        status flags according to the result. The result is then discarded::

            TEMP  =  SRC1 AND SRC2;
            SF  =  MSB(TEMP);
            IF TEMP  =  0
            THEN ZF  =  1;
            ELSE ZF  =  0;
            FI:
            PF  =  BitwiseXNOR(TEMP[0:7]);
            CF  =  0;
            OF  =  0;
            (*AF is Undefined*)

        :param cpu: current CPU.
        :param src1: first operand.
        :param src2: second operand.
        '''
        #Defined Flags: szp
        temp = src1.read() & src2.read();
        cpu.SF = (temp & (1 << (src1.size-1))) != 0
        cpu.ZF = temp == 0
        cpu.PF = cpu._calculate_parity_flag(temp)
        cpu.CF = False
        cpu.OF = False

    @instruction
    def NOT(cpu, dest):
        '''
        One's complement negation.

        Performs a bitwise NOT operation (each 1 is cleared to 0, and each 0
        is set to 1) on the destination operand and stores the result in the destination
        operand location::

            DEST  =  NOT DEST;

        :param cpu: current CPU.
        :param dest: destination operand.
        '''
        res = dest.write(~dest.read())
        #Flags Affected: None.

    @instruction
    def XOR(cpu, dest, src):
        '''
        Logical exclusive OR.

        Performs a bitwise exclusive Operators.OR(XOR) operation on the destination (first)
        and source (second) operands and stores the result in the destination
        operand location.

        Each bit of the result is 1 if the corresponding bits of the operands
        are different; each bit is 0 if the corresponding bits are the same.

        The OF and CF flags are cleared; the SF, ZF, and PF flags are set according to the result::

            DEST  =  DEST XOR SRC;

        :param cpu: current CPU.
        :param dest: destination operand.
        :param src: source operand.
        '''
        if dest == src:
            #if the operands are the same write zero
            res = dest.write(0)
        else:
            res = dest.write(dest.read() ^ src.read())
        #Defined Flags: szp
        cpu._calculate_logic_flags( dest.size, res)

    @instruction
    def OR(cpu, dest, src):
        '''
        Logical inclusive OR.

        Performs a bitwise inclusive OR operation between the destination (first)
        and source (second) operands and stores the result in the destination operand location.

        Each bit of the result of the OR instruction is set to 0 if both corresponding
        bits of the first and second operands are 0; otherwise, each bit is set
        to 1.

        The OF and CF flags are cleared; the SF, ZF, and PF flags are set according to the result::

            DEST  =  DEST OR SRC;

        :param cpu: current CPU.
        :param dest: destination operand.
        :param src: source operand.
        '''
        res = dest.write(dest.read() | src.read())
        #Defined Flags: szp
        cpu._calculate_logic_flags(dest.size, res)

########################################################################################
# Generic Operations
########################################################################################
# Arithmetic: AAA, AAD, AAM, AAS, ADC, ADD, CMP, CMPXCHG
#             CMPXCHG8B,DAA, DAS, DEC, DIV, IDIV, IMUL, INC, MUL,
#             NEG, SBB, SUB, XADD
########################################################################################
    @instruction
    def AAA(cpu):
        '''
        ASCII adjust after addition.

        Adjusts the sum of two unpacked BCD values to create an unpacked BCD
        result. The AL register is the implied source and destination operand
        for this instruction. The AAA instruction is only useful when it follows
        an ADD instruction that adds (binary addition) two unpacked BCD values
        and stores a byte result in the AL register. The AAA instruction then
        adjusts the contents of the AL register to contain the correct 1-digit
        unpacked BCD result.
        If the addition produces a decimal carry, the AH register is incremented
        by 1, and the CF and AF flags are set. If there was no decimal carry,
        the CF and AF flags are cleared and the AH register is unchanged. In either
        case, bits 4 through 7 of the AL register are cleared to 0.

        This instruction executes as described in compatibility mode and legacy mode.
        It is not valid in 64-bit mode.
        ::
                IF ((AL AND 0FH) > 9) Operators.OR(AF  =  1)
                THEN
                    AL  =  (AL + 6);
                    AH  =  AH + 1;
                    AF  =  1;
                    CF  =  1;
                ELSE
                    AF  =  0;
                    CF  =  0;
                FI;
                AL  =  AL AND 0FH;
        :param cpu: current CPU.
        '''
        cpu.AF = Operators.OR(cpu.AL & 0x0F > 9, cpu.AF)
        cpu.CF = cpu.AF
        cpu.AH = Operators.ITEBV(8, cpu.AF, cpu.AH + 1, cpu.AH)
        cpu.AL = Operators.ITEBV(8, cpu.AF, cpu.AL + 6, cpu.AL)
        '''
        if (cpu.AL & 0x0F > 9) or cpu.AF == 1:
            cpu.AL = cpu.AL + 6
            cpu.AH = cpu.AH + 1
            cpu.AF = True
            cpu.CF = True
        else:
            cpu.AF = False
            cpu.CF = False
        '''
        cpu.AL = cpu.AL & 0x0f

    @instruction
    def AAD(cpu, imm=None):
        '''
        ASCII adjust AX before division.

        Adjusts two unpacked BCD digits (the least-significant digit in the
        AL register and the most-significant digit in the AH register) so that
        a division operation performed on the result will yield a correct unpacked
        BCD value. The AAD instruction is only useful when it precedes a DIV instruction
        that divides (binary division) the adjusted value in the AX register by
        an unpacked BCD value.
        The AAD instruction sets the value in the AL register to (AL + (10 * AH)), and then
        clears the AH register to 00H. The value in the AX register is then equal to the binary
        equivalent of the original unpacked two-digit (base 10) number in registers AH and AL.

        The SF, ZF, and PF flags are set according to the resulting binary value in the AL register.

        This instruction executes as described in compatibility mode and legacy mode.
        It is not valid in 64-bit mode.::

                tempAL  =  AL;
                tempAH  =  AH;
                AL  =  (tempAL + (tempAH * 10)) AND FFH;
                AH  =  0

        :param cpu: current CPU.
        '''
        if imm is None:
            imm = 10
        else:
            imm = imm.read()

        cpu.AL += cpu.AH * imm
        cpu.AH = 0

        #Defined flags: ...sz.p.
        cpu._calculate_logic_flags(8, cpu.AL)

    @instruction
    def AAM(cpu, imm=None):
        '''
        ASCII adjust AX after multiply.

        Adjusts the result of the multiplication of two unpacked BCD values
        to create a pair of unpacked (base 10) BCD values. The AX register is
        the implied source and destination operand for this instruction. The AAM
        instruction is only useful when it follows a MUL instruction that multiplies
        (binary multiplication) two unpacked BCD values and stores a word result
        in the AX register. The AAM instruction then adjusts the contents of the
        AX register to contain the correct 2-digit unpacked (base 10) BCD result.

        The SF, ZF, and PF flags are set according to the resulting binary value in the AL register.

        This instruction executes as described in compatibility mode and legacy mode.
        It is not valid in 64-bit mode.::

                tempAL  =  AL;
                AH  =  tempAL / 10;
                AL  =  tempAL MOD 10;

        :param cpu: current CPU.
        '''
        if imm is None:
            imm = 10
        else:
            imm = imm.read()

        cpu.AH = Operators.UDIV(cpu.AL, imm)
        cpu.AL = Operators.UREM(cpu.AL, imm)

        #Defined flags: ...sz.p.
        cpu._calculate_logic_flags( 8, cpu.AL)

    @instruction
    def AAS(cpu):
        '''
        ASCII Adjust AL after subtraction.

        Adjusts the result of the subtraction of two unpacked BCD values to  create a unpacked
        BCD result. The AL register is the implied source and destination operand for this instruction.
        The AAS instruction is only useful when it follows a SUB instruction that subtracts
        (binary subtraction) one unpacked BCD value from another and stores a byte result in the AL
        register. The AAA instruction then adjusts the contents of the AL register to contain the
        correct 1-digit unpacked BCD result. If the subtraction produced a decimal carry, the AH register
        is decremented by 1, and the CF and AF flags are set. If no decimal carry occurred, the CF and AF
        flags are cleared, and the AH register is unchanged. In either case, the AL register is left with
        its top nibble set to 0.

        The AF and CF flags are set to 1 if there is a decimal borrow; otherwise, they are cleared to 0.

        This instruction executes as described in compatibility mode and legacy mode.
        It is not valid in 64-bit mode.::


                IF ((AL AND 0FH) > 9) Operators.OR(AF  =  1)
                THEN
                    AX  =  AX - 6;
                    AH  =  AH - 1;
                    AF  =  1;
                    CF  =  1;
                ELSE
                    CF  =  0;
                    AF  =  0;
                FI;
                AL  =  AL AND 0FH;

        :param cpu: current CPU.
        '''
        if (cpu.AL & 0x0F > 9) or cpu.AF == 1:
            cpu.AX = cpu.AX - 6
            cpu.AH = cpu.AH - 1
            cpu.AF = True
            cpu.CF = True
        else:
            cpu.AF = False
            cpu.CF = False
        cpu.AL = cpu.AL & 0x0f

    @instruction
    def ADC(cpu, dest, src):
        '''
        Adds with carry.

        Adds the destination operand (first operand), the source operand (second operand),
        and the carry (CF) flag and stores the result in the destination operand. The state
        of the CF flag represents a carry from a previous addition. When an immediate value
        is used as an operand, it is sign-extended to the length of the destination operand
        format. The ADC instruction does not distinguish between signed or unsigned operands.
        Instead, the processor evaluates the result for both data types and sets the OF and CF
        flags to indicate a carry in the signed or unsigned result, respectively. The SF flag
        indicates the sign of the signed result. The ADC instruction is usually executed as
        part of a multibyte or multiword addition in which an ADD instruction is followed by an
        ADC instruction::

                DEST  =  DEST + SRC + CF;

        The OF, SF, ZF, AF, CF, and PF flags are set according to the result.

        :param cpu: current CPU.
        :param dest: destination operand.
        :param src: source operand.
        '''
        cpu._ADD(dest, src, carry=True)

    @instruction
    def ADD(cpu, dest, src):
        '''
        Add.

        Adds the first operand (destination operand) and the second operand (source operand)
        and stores the result in the destination operand. When an immediate value is used as
        an operand, it is sign-extended to the length of the destination operand format.
        The ADD instruction does not distinguish between signed or unsigned operands. Instead,
        the processor evaluates the result for both data types and sets the OF and CF flags to
        indicate a carry in the signed or unsigned result, respectively. The SF flag indicates
        the sign of the signed result::

                DEST  =  DEST + SRC;

        :param cpu: current CPU.
        :param dest: destination operand.
        :param src: source operand.
        '''
        cpu._ADD(dest, src, carry=False)

    def _ADD(cpu, dest, src, carry=False):
        MASK = (1<<dest.size)-1
        SIGN_MASK = 1<<(dest.size-1)
        arg0 = dest.read()
        if src.size < dest.size:
            arg1 = Operators.SEXTEND(src.read(), src.size, dest.size)
        else:
            arg1 = src.read()

        to_add = arg1
        if carry:
            cv = Operators.ITEBV(dest.size, cpu.CF, 1, 0)
            to_add = arg1 + cv

        res = dest.write((arg0 + to_add) & MASK)

        #Affected flags: oszapc
        tempCF = Operators.OR( Operators.ULT(res, arg0&MASK), Operators.ULT(res, arg1&MASK))
        if carry:
            # case of 0xFFFFFFFF + 0xFFFFFFFF + CF(1)
            tempCF = Operators.OR(tempCF, Operators.AND(res==MASK, cpu.CF))

        cpu.CF = tempCF
        cpu.AF = ((arg0 ^ arg1) ^ res) & 0x10 != 0
        cpu.ZF = res == 0
        cpu.SF = (res & SIGN_MASK)!=0
        cpu.OF = (((arg0 ^ arg1 ^ SIGN_MASK) & (res ^ arg1)) & SIGN_MASK) != 0
        cpu.PF = cpu._calculate_parity_flag(res)

    @instruction
    def CMP(cpu, src1, src2):
        '''
        Compares two operands.

        Compares the first source operand with the second source operand and sets the status flags
        in the EFLAGS register according to the results. The comparison is performed by subtracting
        the second operand from the first operand and then setting the status flags in the same manner
        as the SUB instruction. When an immediate value is used as an operand, it is sign-extended to
        the length of the first operand::

                temp  =  SRC1 - SignExtend(SRC2);
                ModifyStatusFlags; (* Modify status flags in the same manner as the SUB instruction*)

        The CF, OF, SF, ZF, AF, and PF flags are set according to the result.

        :param cpu: current CPU.
        :param dest: destination operand.
        :param src: source operand.
        '''
        arg0 = src1.read()
        arg1 = Operators.SEXTEND(src2.read(), src2.size, src1.size)

        #Affected Flags o..szapc
        cpu._calculate_CMP_flags(src1.size, arg0-arg1, arg0, arg1)


    @instruction
    def CMPXCHG(cpu, dest, src):
        '''
        Compares and exchanges.

        Compares the value in the AL, AX, EAX or RAX register (depending on the size of the
        operand) with the first operand (destination operand). If the two values are equal,
        the second operand (source operand) is loaded into the destination operand. Otherwise,
        the destination operand is loaded into the AL, AX, EAX or RAX register.

        The ZF flag is set if the values in the destination operand and register AL, AX, or EAX
        are equal; otherwise it is cleared. The CF, PF, AF, SF, and OF flags are set according to
        the results of the comparison operation::

                (* accumulator  =  AL, AX, EAX or RAX,  depending on whether *)
                (* a byte, word, a doubleword or a 64bit comparison is being performed*)
                IF accumulator  ==  DEST
                THEN
                    ZF  =  1
                    DEST  =  SRC
                ELSE
                    ZF  =  0
                    accumulator  =  DEST
                FI;

        :param cpu: current CPU.
        :param dest: destination operand.
        :param src: source operand.
        '''
        size = dest.size
        reg_name = {8:'AL', 16:'AX', 32:'EAX', 64:'RAX'}[size]
        accumulator = cpu.read_register(reg_name)
        sval = src.read()
        dval = dest.read()

        cpu.write_register(reg_name, dval)
        dest.write(Operators.ITEBV(size, accumulator == dval, sval, dval))

        #Affected Flags o..szapc
        cpu._calculate_CMP_flags(size, accumulator-dval, accumulator, dval)

    @instruction
    def CMPXCHG8B(cpu, dest):
        '''
        Compares and exchanges bytes.

        Compares the 64-bit value in EDX:EAX (or 128-bit value in RDX:RAX if operand size is
        128 bits) with the operand (destination operand). If the values are equal, the 64-bit
        value in ECX:EBX (or 128-bit value in RCX:RBX) is stored in the destination operand.
        Otherwise, the value in the destination operand is loaded into EDX:EAX (or RDX:RAX)::

                IF (64-Bit Mode and OperandSize = 64)
                THEN
                    IF (RDX:RAX = DEST)
                    THEN
                        ZF = 1;
                        DEST = RCX:RBX;
                    ELSE
                        ZF = 0;
                        RDX:RAX = DEST;
                    FI
                ELSE
                    IF (EDX:EAX = DEST)
                    THEN
                        ZF = 1;
                        DEST = ECX:EBX;
                    ELSE
                        ZF = 0;
                        EDX:EAX = DEST;
                    FI;
                FI;

        :param cpu: current CPU.
        :param dest: destination operand.
        '''
        size = dest.size
        cmp_reg_name_l = { 64:'EAX', 128:'RAX'}[size]
        cmp_reg_name_h = { 64:'EDX', 128:'RDX'}[size]
        src_reg_name_l = { 64:'EBX', 128:'RBX'}[size]
        src_reg_name_h = { 64:'ECX', 128:'RCX'}[size]

        #EDX:EAX or RDX:RAX
        cmph = cpu.read_register(cmp_reg_name_h)
        cmpl = cpu.read_register(cmp_reg_name_l)

        srch = cpu.read_register(src_reg_name_h)
        srcl = cpu.read_register(src_reg_name_l)

        cmp0 = Operators.CONCAT(size, cmph, cmpl)
        src0 = Operators.CONCAT(size, srch, srcl)
        arg_dest = dest.read()
        cpu.ZF = arg_dest == cmp0

        dest.write(
                    Operators.ITEBV(size, cpu.ZF,
                                    Operators.CONCAT(size, srch, srcl),
                                    arg_dest )
                  )

        cpu.write_register(cmp_reg_name_l, Operators.ITEBV(size/2, cpu.ZF, cmpl,
                                                              Operators.EXTRACT(arg_dest,0, size/2) ) )
        cpu.write_register(cmp_reg_name_h, Operators.ITEBV(size/2, cpu.ZF, cmph,
                                                              Operators.EXTRACT(arg_dest,size/2,size/2) ) )


    @instruction
    def DAA(cpu):
        '''
        Decimal adjusts AL after addition.

        Adjusts the sum of two packed BCD values to create a packed BCD result. The AL register
        is the implied source and destination operand. If a decimal carry is detected, the CF
        and AF flags are set accordingly.
        The CF and AF flags are set if the adjustment of the value results in a decimal carry in
        either digit of the result. The SF, ZF, and PF flags are set according to the result.

        This instruction is not valid in 64-bit mode.::

                IF (((AL AND 0FH) > 9) or AF  =  1)
                THEN
                    AL  =  AL + 6;
                    CF  =  CF OR CarryFromLastAddition; (* CF OR carry from AL  =  AL + 6 *)
                    AF  =  1;
                ELSE
                    AF  =  0;
                FI;
                IF ((AL AND F0H) > 90H) or CF  =  1)
                THEN
                    AL  =  AL + 60H;
                    CF  =  1;
                ELSE
                    CF  =  0;
                FI;

        :param cpu: current CPU.
        '''

        cpu.AF = Operators.OR((cpu.AL & 0x0f) > 9, cpu.AF)
        oldAL = cpu.AL
        cpu.AL = Operators.ITEBV(8, cpu.AF, cpu.AL + 6, cpu.AL)
        cpu.CF = Operators.ITE(cpu.AF, Operators.OR(cpu.CF, cpu.AL < oldAL), cpu.CF)

        cpu.CF = Operators.OR((cpu.AL & 0xf0) > 0x90, cpu.CF)
        cpu.AL = Operators.ITEBV(8, cpu.CF, cpu.AL + 0x60, cpu.AL)
        '''
        #old not-symbolic aware version...
        if ((cpu.AL & 0x0f) > 9) or cpu.AF:
            oldAL = cpu.AL
            cpu.AL =  cpu.AL + 6
            cpu.CF = Operators.OR(cpu.CF, cpu.AL < oldAL)
            cpu.AF  =  True
        else:
            cpu.AF  =  False

        if ((cpu.AL & 0xf0) > 0x90) or cpu.CF:
            cpu.AL  = cpu.AL + 0x60
            cpu.CF  =  True
        else:
            cpu.CF  =  False
        '''

        cpu.ZF = cpu.AL == 0
        cpu.SF = (cpu.AL & 0x80) != 0
        cpu.PF = cpu._calculate_parity_flag(cpu.AL)


    @instruction
    def DAS(cpu):
        '''
        Decimal adjusts AL after subtraction.

        Adjusts the result of the subtraction of two packed BCD values to create a packed BCD result.
        The AL register is the implied source and destination operand. If a decimal borrow is detected,
        the CF and AF flags are set accordingly. This instruction is not valid in 64-bit mode.

        The SF, ZF, and PF flags are set according to the result.::

                IF (AL AND 0FH) > 9 OR AF  =  1
                THEN
                    AL  =  AL - 6;
                    CF  =  CF OR BorrowFromLastSubtraction; (* CF OR borrow from AL  =  AL - 6 *)
                    AF  =  1;
                ELSE
                    AF  =  0;
                FI;
                IF ((AL > 99H) or OLD_CF  =  1)
                THEN
                    AL  =  AL - 60H;
                    CF  =  1;

        :param cpu: current CPU.
        '''
        oldAL = cpu.AL
        oldCF = cpu.CF

        cpu.AF = Operators.OR((cpu.AL & 0x0f) > 9, cpu.AF)
        cpu.AL = Operators.ITEBV(8, cpu.AF, cpu.AL - 6, cpu.AL)
        cpu.CF =  Operators.ITE(cpu.AF, Operators.OR(oldCF, cpu.AL > oldAL), cpu.CF)

        cpu.CF = Operators.ITE( Operators.OR(oldAL > 0x99, oldCF), True, cpu.CF)
        cpu.AL = Operators.ITEBV(8, Operators.OR(oldAL > 0x99, oldCF), cpu.AL - 0x60, cpu.AL)
        #
        '''
        if (cpu.AL & 0x0f) > 9 or cpu.AF:
            cpu.AL = cpu.AL - 6;
            cpu.CF = Operators.OR(oldCF, cpu.AL > oldAL)
            cpu.AF = True
        else:
            cpu.AF  =  False

        if ((oldAL > 0x99) or oldCF):
            cpu.AL = cpu.AL - 0x60
            cpu.CF = True
        '''
        cpu.ZF = cpu.AL == 0
        cpu.SF = (cpu.AL & 0x80) != 0
        cpu.PF = cpu._calculate_parity_flag(cpu.AL)


    @instruction
    def DEC(cpu, dest):
        '''
        Decrements by 1.

        Subtracts 1 from the destination operand, while preserving the state of the CF flag. The destination
        operand can be a register or a memory location. This instruction allows a loop counter to be updated
        without disturbing the CF flag. (To perform a decrement operation that updates the CF flag, use a SUB
        instruction with an immediate operand of 1.)
        The instruction's 64-bit mode default operation size is 32 bits.

        The OF, SF, ZF, AF, and PF flags are set according to the result::

                DEST  =  DEST - 1;

        :param cpu: current CPU.
        :param dest: destination operand.
        '''
        arg0 = dest.read()
        res = dest.write(arg0-1)
        #Affected Flags o..szapc
        res &= (1<<dest.size)-1
        SIGN_MASK = 1<<(dest.size-1)
        cpu.AF = ((arg0 ^ 1) ^ res) & 0x10 != 0
        cpu.ZF = res == 0
        cpu.SF = (res & SIGN_MASK)!=0
        cpu.OF = res == SIGN_MASK
        cpu.PF = cpu._calculate_parity_flag(res)

    @instruction
    def DIV(cpu, src):
        '''
        Unsigned divide.

        Divides (unsigned) the value in the AX register, DX:AX register pair, or EDX:EAX or RDX:RAX register pair
        (dividend) by the source operand (divisor) and stores the result in the AX (AH:AL), DX:AX, EDX:EAX or RDX:RAX
        registers. The source operand can be a general-purpose register or a memory location. The action of this
        instruction depends of the operand size (dividend/divisor). Division using 64-bit operand is available only
        in 64-bit mode. Non-integral results are truncated (chopped) towards 0. The reminder is always less than the
        divisor in magnitude. Overflow is indicated with the #DE (divide error) exception rather than with the CF flag::

                IF SRC  =  0
                    THEN #DE; FI;(* divide error *)
                IF OpernadSize  =  8 (* word/byte operation *)
                    THEN
                        temp  =  AX / SRC;
                        IF temp > FFH
                            THEN #DE; (* divide error *) ;
                            ELSE
                                AL  =  temp;
                                AH  =  AX MOD SRC;
                        FI;
                    ELSE IF OperandSize  =  16 (* doubleword/word operation *)
                        THEN
                            temp  =  DX:AX / SRC;
                            IF temp > FFFFH
                                THEN #DE; (* divide error *) ;
                            ELSE
                                AX  =  temp;
                                DX  =  DX:AX MOD SRC;
                            FI;
                        FI;
                    ELSE If OperandSize = 32 (* quadword/doubleword operation *)
                        THEN
                            temp  =  EDX:EAX / SRC;
                            IF temp > FFFFFFFFH
                                THEN #DE; (* divide error *) ;
                            ELSE
                                EAX  =  temp;
                                EDX  =  EDX:EAX MOD SRC;
                            FI;
                        FI;
                    ELSE IF OperandSize = 64 (*Doublequadword/quadword operation*)
                        THEN
                            temp = RDX:RAX / SRC;
                            IF temp > FFFFFFFFFFFFFFFFH
                                THEN #DE; (* Divide error *)
                            ELSE
                                RAX = temp;
                                RDX = RDX:RAX MOD SRC;
                            FI;
                        FI;
                FI;

        :param cpu: current CPU.
        :param src: source operand.
        '''
        size = src.size
        reg_name_h = { 8: 'DL', 16: 'DX', 32:'EDX', 64:'RDX'}[size]
        reg_name_l = { 8: 'AL', 16: 'AX', 32:'EAX', 64:'RAX'}[size]

        dividend = Operators.CONCAT(size * 2, cpu.read_register(reg_name_h), cpu.read_register(reg_name_l))
        divisor = Operators.ZEXTEND(src.read(), size*2)

        #TODO make symbol friendly
        if isinstance(divisor, (int,long)) and divisor == 0:
            raise DivideError()
        quotient = Operators.UDIV(dividend, divisor)

        MASK = (1<<size)-1

        #TODO make symbol friendly
        if isinstance(quotient, (int,long)) and quotient > MASK:
            raise DivideError()
        reminder = Operators.UREM(dividend, divisor)

        cpu.write_register(reg_name_l, Operators.EXTRACT(quotient,0,size))
        cpu.write_register(reg_name_h, Operators.EXTRACT(reminder,0,size))
        #Flags Affected
        #The CF, OF, SF, ZF, AF, and PF flags are undefined.

    @instruction
    def IDIV(cpu, src):
        '''
        Signed divide.

        Divides (signed) the value in the AL, AX, or EAX register by the source operand and stores the result
        in the AX, DX:AX, or EDX:EAX registers. The source operand can be a general-purpose register or a memory
        location. The action of this instruction depends on the operand size.::

                IF SRC  =  0
                THEN #DE; (* divide error *)
                FI;
                IF OpernadSize  =  8 (* word/byte operation *)
                THEN
                    temp  =  AX / SRC; (* signed division *)
                    IF (temp > 7FH) Operators.OR(temp < 80H)
                    (* if a positive result is greater than 7FH or a negative result is less than 80H *)
                    THEN #DE; (* divide error *) ;
                    ELSE
                        AL  =  temp;
                        AH  =  AX SignedModulus SRC;
                    FI;
                ELSE
                    IF OpernadSize  =  16 (* doubleword/word operation *)
                    THEN
                        temp  =  DX:AX / SRC; (* signed division *)
                        IF (temp > 7FFFH) Operators.OR(temp < 8000H)
                        (* if a positive result is greater than 7FFFH *)
                        (* or a negative result is less than 8000H *)
                        THEN #DE; (* divide error *) ;
                        ELSE
                            AX  =  temp;
                            DX  =  DX:AX SignedModulus SRC;
                        FI;
                    ELSE (* quadword/doubleword operation *)
                        temp  =  EDX:EAX / SRC; (* signed division *)
                        IF (temp > 7FFFFFFFH) Operators.OR(temp < 80000000H)
                        (* if a positive result is greater than 7FFFFFFFH *)
                        (* or a negative result is less than 80000000H *)
                        THEN #DE; (* divide error *) ;
                        ELSE
                            EAX  =  temp;
                            EDX  =  EDX:EAX SignedModulus SRC;
                        FI;
                    FI;
                FI;

        :param cpu: current CPU.
        :param src: source operand.
        '''

        reg_name_h = { 8: 'AH', 16: 'DX', 32:'EDX', 64:'RDX'}[src.size]
        reg_name_l = { 8: 'AL', 16: 'AX', 32:'EAX', 64:'RAX'}[src.size]

        dividend = Operators.CONCAT(src.size * 2, cpu.read_register(reg_name_h), cpu.read_register(reg_name_l))


        divisor = src.read()
        if isinstance(divisor, (int,long)) and divisor == 0:
            raise DivideError()

        dst_size = src.size * 2

        divisor = Operators.SEXTEND(divisor, src.size, dst_size)
        mask = (1 << dst_size)-1
        sign_mask = 1<<(dst_size-1)

        dividend_sign = (dividend & sign_mask ) != 0
        divisor_sign = (divisor & sign_mask) != 0

        if isinstance(divisor, (int,long)):
            if divisor_sign:
                divisor = ( (~divisor)+1) & mask
                divisor = -divisor

        if isinstance(dividend, (int,long)):
            if dividend_sign:
                dividend = ( (~dividend)+1) & mask
                dividend = -dividend

        quotient = Operators.SDIV(dividend, divisor)
        if isinstance(dividend, (int,long)) and isinstance(dividend, (int,long)):
            # handle the concrete case
            remainder = dividend - (quotient * divisor)
        else:
            # symbolic case -- optimize via SREM
            remainder = Operators.SREM(dividend, divisor)

        cpu.write_register(reg_name_l, Operators.EXTRACT(quotient, 0, src.size))
        cpu.write_register(reg_name_h, Operators.EXTRACT(remainder, 0, src.size))
        #Flags Affected
        #The CF, OF, SF, ZF, AF, and PF flags are undefined.

    @instruction
    def IMUL(cpu, *operands):
        '''
        Signed multiply.

        Performs a signed multiplication of two operands. This instruction has three forms, depending on
        the number of operands.
            - One-operand form. This form is identical to that used by the MUL instruction. Here, the source operand
            (in a general-purpose register or memory location) is multiplied by the value in the AL, AX, or EAX register
            (depending on the operand size) and the product is stored in the AX, DX:AX, or EDX:EAX registers, respectively.
            - Two-operand form. With this form the destination operand (the first operand) is multiplied by the source operand
            (second operand). The destination operand is a general-purpose register and the source operand is an immediate value,
            a general-purpose register, or a memory location. The product is then stored in the destination operand location.
            - Three-operand form. This form requires a destination operand (the first operand) and two source operands (the second and
            the third operands). Here, the first source operand (which can be a general-purpose register or a memory location) is multiplied
            by the second source operand (an immediate value). The product is then stored in the destination operand (a general-purpose register).

        When an immediate value is used as an
        operand, it is sign-extended to the length of the destination operand format. The CF and OF flags are set
        when significant bits are carried into the upper half of the result. The CF and OF flags are cleared when the
        result fits exactly in the lower half of the result.The three forms of the IMUL instruction are similar in that
        the length of the product is calculated to twice the length of the operands. With the one-operand form, the product
        is stored exactly in the destination. With the two- and three- operand forms, however, result is truncated to
        the length of the destination before it is stored in the destination register. Because of this truncation, the CF
        or OF flag should be tested to ensure that no significant bits are lost. The two- and three-operand forms may
        also be used with unsigned operands because the lower half of the product is the same regardless if the operands
        are signed or unsigned. The CF and OF flags, however, cannot be used to determine if the upper half of the result
        is non-zero::

                IF (NumberOfOperands == 1)
                THEN
                    IF (OperandSize == 8)
                    THEN
                        AX = AL * SRC (* Signed multiplication *)
                        IF AL == AX
                        THEN
                            CF = 0; OF = 0;
                        ELSE
                            CF = 1; OF = 1;
                        FI;
                    ELSE
                        IF OperandSize == 16
                        THEN
                            DX:AX = AX * SRC (* Signed multiplication *)
                            IF sign_extend_to_32 (AX) == DX:AX
                            THEN
                                CF = 0; OF = 0;
                            ELSE
                                CF = 1; OF = 1;
                            FI;
                        ELSE
                            IF OperandSize == 32
                            THEN
                                EDX:EAX = EAX * SRC (* Signed multiplication *)
                                IF EAX == EDX:EAX
                                THEN
                                    CF = 0; OF = 0;
                                ELSE
                                    CF = 1; OF = 1;
                                FI;
                            ELSE (* OperandSize = 64 *)
                                RDX:RAX = RAX * SRC (* Signed multiplication *)
                                IF RAX == RDX:RAX
                                THEN
                                    CF = 0; OF = 0;
                                ELSE
                                   CF = 1; OF = 1;
                                FI;
                            FI;
                        FI;
                ELSE
                    IF (NumberOfOperands = 2)
                    THEN
                        temp = DEST * SRC (* Signed multiplication; temp is double DEST size *)
                        DEST = DEST * SRC (* Signed multiplication *)
                        IF temp != DEST
                        THEN
                            CF = 1; OF = 1;
                        ELSE
                            CF = 0; OF = 0;
                        FI;
                    ELSE (* NumberOfOperands = 3 *)
                        DEST = SRC1 * SRC2 (* Signed multiplication *)
                        temp = SRC1 * SRC2 (* Signed multiplication; temp is double SRC1 size *)
                        IF temp != DEST
                        THEN
                            CF = 1; OF = 1;
                        ELSE
                            CF = 0; OF = 0;
                        FI;
                    FI;
                FI;

        :param cpu: current CPU.
        :param operands: variable list of operands.
        '''
        dest = operands[0]
        OperandSize = dest.size
        reg_name_h = { 8: 'AH', 16: 'DX', 32:'EDX', 64:'RDX'}[OperandSize]
        reg_name_l = { 8: 'AL', 16: 'AX', 32:'EAX', 64:'RAX'}[OperandSize]

        arg0 = dest.read()
        arg1 = None
        arg2 = None
        res = None
        if len(operands) == 1:
            arg1 = cpu.read_register(reg_name_l)
            temp = Operators.SEXTEND(arg0,OperandSize,OperandSize*2) * Operators.SEXTEND(arg1,OperandSize,OperandSize*2)
            temp = temp & ((1 << (OperandSize*2)) - 1)
            cpu.write_register(reg_name_l, Operators.EXTRACT(temp,0,OperandSize))
            cpu.write_register(reg_name_h, Operators.EXTRACT(temp,OperandSize,OperandSize))
            res = Operators.EXTRACT(temp,0,OperandSize)
        elif len(operands) == 2:
            arg1 = operands[1].read()
            arg1 = Operators.SEXTEND(arg1, OperandSize, OperandSize*2)
            temp = Operators.SEXTEND(arg0,OperandSize,OperandSize*2) * arg1
            temp = temp & ((1 << (OperandSize*2)) - 1)
            res = dest.write(Operators.EXTRACT(temp,0,OperandSize))
        else:
            arg1 = operands[1].read()
            arg2 = operands[2].read()
            temp = Operators.SEXTEND(arg1,OperandSize,OperandSize*2) * Operators.SEXTEND(arg2,operands[2].size,OperandSize*2)
            temp = temp & ((1 << (OperandSize*2)) - 1)
            res = dest.write(Operators.EXTRACT(temp,0,OperandSize))

        cpu.CF = (Operators.SEXTEND(res, OperandSize, OperandSize*2) != temp)
        cpu.OF = cpu.CF

    @instruction
    def INC(cpu, dest):
        '''
        Increments by 1.

        Adds 1 to the destination operand, while preserving the state of the
        CF flag. The destination operand can be a register or a memory location.
        This instruction allows a loop counter to be updated without disturbing
        the CF flag. (Use a ADD instruction with an immediate operand of 1 to
        perform an increment operation that does updates the CF flag.)::

                DEST  =  DEST +1;

        :param cpu: current CPU.
        :param dest: destination operand.
        '''
        arg0 = dest.read()
        res = dest.write(arg0+1)
        res &= (1<<dest.size)-1
        SIGN_MASK = 1<<(dest.size-1)
        cpu.AF = ((arg0 ^ 1) ^ res) & 0x10 != 0
        cpu.ZF = res == 0
        cpu.SF = (res & SIGN_MASK) != 0
        cpu.OF = res == SIGN_MASK
        cpu.PF = cpu._calculate_parity_flag(res)

    @instruction
    def MUL(cpu, src):
        '''
        Unsigned multiply.

        Performs an unsigned multiplication of the first operand (destination
        operand) and the second operand (source operand) and stores the result
        in the destination operand. The destination operand is an implied operand
        located in register AL, AX or EAX (depending on the size of the operand);
        the source operand is located in a general-purpose register or a memory location.

        The result is stored in register AX, register pair DX:AX, or register
        pair EDX:EAX (depending on the operand size), with the high-order bits
        of the product contained in register AH, DX, or EDX, respectively. If
        the high-order bits of the product are 0, the CF and OF flags are cleared;
        otherwise, the flags are set::

                IF byte operation
                THEN
                    AX  =  AL * SRC
                ELSE (* word or doubleword operation *)
                    IF OperandSize  =  16
                    THEN
                        DX:AX  =  AX * SRC
                    ELSE (* OperandSize  =  32 *)
                        EDX:EAX  =  EAX * SRC
                    FI;
                FI;

        :param cpu: current CPU.
        :param src: source operand.
        '''
        size = src.size
        reg_name_low, reg_name_high = { 8: ('AL','AH'),
                                        16: ('AX','DX'),
                                        32: ('EAX','EDX'),
                                        64: ('RAX','RDX')}[size]
        res = ( Operators.ZEXTEND(cpu.read_register(reg_name_low), 256)) * Operators.ZEXTEND(src.read(), 256)
        cpu.write_register(reg_name_low, Operators.EXTRACT(res, 0, size))
        cpu.write_register(reg_name_high, Operators.EXTRACT(res, size, size))
        cpu.OF = Operators.EXTRACT(res, size, size) != 0
        cpu.CF = cpu.OF

    @instruction
    def NEG(cpu, dest):
        '''
        Two's complement negation.

        Replaces the value of operand (the destination operand) with its two's complement.
        (This operation is equivalent to subtracting the operand from 0.) The destination operand is
        located in a general-purpose register or a memory location::

                IF DEST  =  0
                THEN CF  =  0
                ELSE CF  =  1;
                FI;
                DEST  =  - (DEST)

        :param cpu: current CPU.
        :param dest: destination operand.
        '''
        source = dest.read()
        res = dest.write(-source)
        cpu._calculate_logic_flags( dest.size, res)
        cpu.CF = source != 0
        cpu.AF = (res & 0x0f) != 0x00

    @instruction
    def SBB(cpu, dest, src):
        '''
        Integer subtraction with borrow.

        Adds the source operand (second operand) and the carry (CF) flag, and
        subtracts the result from the destination operand (first operand). The
        result of the subtraction is stored in the destination operand. The destination
        operand can be a register or a memory location; the source operand can
        be an immediate, a register, or a memory location. (However, two memory
        operands cannot be used in one instruction.) The state of the CF flag
        represents a borrow from a previous subtraction.
        When an immediate value is used as an operand, it is sign-extended to
        the length of the destination operand format.
        The SBB instruction does not distinguish between signed or unsigned
        operands. Instead, the processor evaluates the result for both data types
        and sets the OF and CF flags to indicate a borrow in the signed or unsigned
        result, respectively. The SF flag indicates the sign of the signed result.
        The SBB instruction is usually executed as part of a multibyte
        or multiword
        subtraction in which a SUB instruction is followed by a SBB instruction::

                DEST  =  DEST - (SRC + CF);

        :param cpu: current CPU.
        :param dest: destination operand.
        :param src: source operand.
        '''
        cpu._SUB(dest, src, carry=True)

    @instruction
    def SUB(cpu, dest, src):
        '''
        Subtract.

        Subtracts the second operand (source operand) from the first operand
        (destination operand) and stores the result in the destination operand.
        The destination operand can be a register or a memory location; the source
        operand can be an immediate, register, or memory location. (However, two
        memory operands cannot be used in one instruction.) When an immediate
        value is used as an operand, it is sign-extended to the length of the
        destination operand format.
        The SUB instruction does not distinguish between signed or unsigned
        operands. Instedef SUBad, the processor evaluates the result for both data types
        and sets the OF and CF flags to indicate a borrow in the signed or unsigned
        result, respectively. The SF flag indicates the sign of the signed result::

            DEST  =  DEST - SRC;

        :param cpu: current CPU.
        :param dest: destination operand.
        :param src: source operand.
        '''
        cpu._SUB(dest, src, carry=False)

    def _SUB(cpu, dest, src, carry=False):
        size = dest.size
        arg0 = dest.read()

        if src.size < dest.size:
            arg1 = Operators.SEXTEND(src.read(), src.size, size)
        else:
            arg1 = src.read()

        to_sub = arg1
        if carry:
            cv = Operators.ITEBV(size, cpu.CF, 1, 0)
            to_sub = to_sub + cv

        res = dest.write( arg0 - to_sub ) & ((1<<size)-1)
        cpu._calculate_CMP_flags(dest.size, res, arg0, to_sub)

    @instruction
    def XADD(cpu, dest, src):
        '''
        Exchanges and adds.

        Exchanges the first operand (destination operand) with the second operand
        (source operand), then loads the sum of the two values into the destination
        operand. The destination operand can be a register or a memory location;
        the source operand is a register.
        This instruction can be used with a LOCK prefix::

                TEMP  =  SRC + DEST
                SRC  =  DEST
                DEST  =  TEMP

        :param cpu: current CPU.
        :param dest: destination operand.
        :param src: source operand.
        '''
        MASK = (1<<dest.size)-1
        SIGN_MASK = 1<<(dest.size-1)

        arg0 = dest.read()
        arg1 = src.read()
        temp = (arg1 + arg0) & MASK
        src.write(arg0)
        dest.write(temp)


        #Affected flags: oszapc
        tempCF = Operators.OR( Operators.ULT(temp, arg0), Operators.ULT(temp, arg1))
        cpu.CF = tempCF
        cpu.AF = ((arg0 ^ arg1) ^ temp) & 0x10 != 0
        cpu.ZF = temp == 0
        cpu.SF = (temp & SIGN_MASK)!=0
        cpu.OF = (((arg0 ^ arg1 ^ SIGN_MASK) & (temp ^ arg1)) & SIGN_MASK) != 0
        cpu.PF = cpu._calculate_parity_flag(temp)


########################################################################################
# Generic Operations
########################################################################################
# Move: BSWAP, CMOVB, CMOVBE, CMOVL, CMOVLE, CMOVNB, CMOVNBE, CMOVNL, CMOVNLE,
#       CMOVNO, CMOVNP, CMOVNS, CMOVNZ, CMOVO, CMOVP, CMOVS, CMOVZ, LAHF, LDS,
#       LEA, LES, LFS, LGS, LSS, MOV, MOVBE, SAHF, SETB, SETBE,
#       SETL, SETLE, SETNB, SETNBE, SETNL, SETNLE, SETNO, SETNP, SETNS, SETNZ,
#       SETO, SETP, SETS, SETZ, XADD, XCHG, XLAT
########################################################################################
    @instruction
    def BSWAP(cpu, dest):
        '''
        Byte swap.

        Reverses the byte order of a 32-bit (destination) register: bits 0 through
        7 are swapped with bits 24 through 31, and bits 8 through 15 are swapped
        with bits 16 through 23. This instruction is provided for converting little-endian
        values to big-endian format and vice versa.
        To swap bytes in a word value (16-bit register), use the XCHG instruction.
        When the BSWAP instruction references a 16-bit register, the result is
        undefined::

            TEMP  =  DEST
            DEST[7..0]  =  TEMP[31..24]
            DEST[15..8]  =  TEMP[23..16]
            DEST[23..16]  =  TEMP[15..8]
            DEST[31..24]  =  TEMP[7..0]

        :param cpu: current CPU.
        :param dest: destination operand.
        '''
        parts = []
        arg0 = dest.read()
        for i in xrange(0, dest.size, 8):
            parts.append(Operators.EXTRACT(arg0, i, 8))

        dest.write(Operators.CONCAT(8 * len(parts), *parts))

########################################################################################
# Generic Operations -- Moves -- Conditional moves
########################################################################################
#  Unsigned Conditional Moves: CMOVB CMOVNAE CMOVC CMOVB CMOVNBE CMOVA CMOVNB CMOVNC
#                              CMOVAE CMOVNA CMOVBE CMOVNZ CMOVE CMOVNZ CMOVNE CMOVPE
#                              CMOVP CMOVPO CMOVNP
########################################################################################
    ##CMOVcc
    #CMOVB CMOVNAE CMOVC
    @instruction
    def CMOVB(cpu, dest, src):
        '''
        Conditional move - Below/not above or equal.

        Tests the status flags in the EFLAGS register and moves the source operand
        (second operand) to the destination operand (first operand) if the given
        test condition is true.

        :param cpu: current CPU.
        :param dest: destination operand.
        :param src: source operand.
        '''
        dest.write(Operators.ITEBV(dest.size, cpu.CF, src.read(), dest.read()))

    #CMOVNBE
    @instruction
    def CMOVA(cpu, dest, src):
        '''
        Conditional move - Above/not below or equal.

        Tests the status flags in the EFLAGS register and moves the source operand
        (second operand) to the destination operand (first operand) if the given
        test condition is true.

        :param cpu: current CPU.
        :param dest: destination operand.
        :param src: source operand.
        '''
        dest.write(Operators.ITEBV(dest.size, Operators.AND(cpu.CF==False, cpu.ZF==False), src.read(), dest.read()))

    #CMOVNB CMOVNC
    @instruction
    def CMOVAE(cpu, dest, src):
        '''
        Conditional move - Above or equal/not below.

        Tests the status flags in the EFLAGS register and moves the source operand
        (second operand) to the destination operand (first operand) if the given
        test condition is true.

        :param cpu: current CPU.
        :param dest: destination operand.
        :param src: source operand.
        '''
        dest.write(Operators.ITEBV(dest.size, cpu.CF==False, src.read(), dest.read()))

    #CMOVNA
    @instruction
    def CMOVBE(cpu, dest, src):
        '''
        Conditional move - Below or equal/not above.

        Tests the status flags in the EFLAGS register and moves the source operand
        (second operand) to the destination operand (first operand) if the given
        test condition is true.

        :param cpu: current CPU.
        :param dest: destination operand.
        :param src: source operand.
        '''
        dest.write(Operators.ITEBV(dest.size, Operators.OR(cpu.CF, cpu.ZF), src.read(), dest.read()))

    @instruction
    def CMOVZ(cpu, dest, src):
        '''
        Conditional move - Equal/zero.

        Tests the status flags in the EFLAGS register and moves the source operand
        (second operand) to the destination operand (first operand) if the given
        test condition is true.

        :param cpu: current CPU.
        :param dest: destination operand.
        :param src: source operand.
        '''
        dest.write(Operators.ITEBV(dest.size, cpu.ZF, src.read(), dest.read()))

    @instruction
    def CMOVNZ(cpu, dest, src):
        '''
        Conditional move - Not equal/not zero.

        Tests the status flags in the EFLAGS register and moves the source operand
        (second operand) to the destination operand (first operand) if the given
        test condition is true.

        :param cpu: current CPU.
        :param dest: destination operand.
        :param src: source operand.
        '''
        dest.write(Operators.ITEBV(dest.size, cpu.ZF==False, src.read(), dest.read()))

    #CMOVPE
    @instruction
    def CMOVP(cpu, dest, src):
        '''
        Conditional move - Parity/parity even.

        Tests the status flags in the EFLAGS register and moves the source operand
        (second operand) to the destination operand (first operand) if the given
        test condition is true.

        :param cpu: current CPU.
        :param dest: destination operand.
        :param src: source operand.
        '''
        dest.write(Operators.ITEBV(dest.size, cpu.PF, src.read(), dest.read()))
    #CMOVPO
    @instruction
    def CMOVNP(cpu, dest, src):
        '''
        Conditional move - Not parity/parity odd.

        Tests the status flags in the EFLAGS register and moves the source operand
        (second operand) to the destination operand (first operand) if the given
        test condition is true.

        :param cpu: current CPU.
        :param dest: destination operand.
        :param src: source operand.
        '''
        dest.write(Operators.ITEBV(dest.size, cpu.PF==False, src.read(), dest.read()))

########################################################################################
# Generic Operations -- Moves -- Signed Conditional Moves
########################################################################################
#  Unsigned Conditional Moves: CMOVGE CMOVNL CMOVL CMOVNGE CMOVLE CMOVNG CMOVO CMOVNO
#                              CMOVS CMOVNS
########################################################################################
    @instruction
    def CMOVG(cpu, dest, src):
        '''
        Conditional move - Greater.

        Tests the status flags in the EFLAGS register and moves the source operand
        (second operand) to the destination operand (first operand) if the given
        test condition is true.

        :param cpu: current CPU.
        :param dest: destination operand.
        :param src: source operand.
        '''
        dest.write(Operators.ITEBV(dest.size, Operators.AND(cpu.ZF==0, cpu.SF==cpu.OF), src.read(), dest.read()))

    #CMOVNL
    @instruction
    def CMOVGE(cpu, dest, src):
        '''
        Conditional move - Greater or equal/not less.

        Tests the status flags in the EFLAGS register and moves the source operand
        (second operand) to the destination operand (first operand) if the given
        test condition is true.

        :param cpu: current CPU.
        :param dest: destination operand.
        :param src: source operand.
        '''
        dest.write(Operators.ITEBV(dest.size, (cpu.SF ^ cpu.OF)==0, src.read(), dest.read()))


    #CMOVNGE
    @instruction
    def CMOVL(cpu, dest, src):
        '''
        Conditional move - Less/not greater or equal.

        Tests the status flags in the EFLAGS register and moves the source operand
        (second operand) to the destination operand (first operand) if the given
        test condition is true.

        :param cpu: current CPU.
        :param dest: destination operand.
        :param src: source operand.
        '''
        dest.write(Operators.ITEBV(dest.size, cpu.SF ^ cpu.OF, src.read(), dest.read()))

    #CMOVNG
    @instruction
    def CMOVLE(cpu, dest, src):
        '''
        Conditional move - Less or equal/not greater.

        Tests the status flags in the EFLAGS register and moves the source operand
        (second operand) to the destination operand (first operand) if the given
        test condition is true.

        :param cpu: current CPU.
        :param dest: destination operand.
        :param src: source operand.
        '''
        dest.write(Operators.ITEBV(dest.size, Operators.OR(cpu.SF ^ cpu.OF, cpu.ZF), src.read(), dest.read()))

    @instruction
    def CMOVO(cpu, dest, src):
        '''
        Conditional move - Overflow.

        Tests the status flags in the EFLAGS register and moves the source operand
        (second operand) to the destination operand (first operand) if the given
        test condition is true.

        :param cpu: current CPU.
        :param dest: destination operand.
        :param src: source operand.
        '''
        dest.write(Operators.ITEBV(dest.size, cpu.OF, src.read(), dest.read()))

    @instruction
    def CMOVNO(cpu, dest, src):
        '''
        Conditional move - Not overflow.

        Tests the status flags in the EFLAGS register and moves the source operand
        (second operand) to the destination operand (first operand) if the given
        test condition is true.

        :param cpu: current CPU.
        :param dest: destination operand.
        :param src: source operand.
        '''
        dest.write(Operators.ITEBV(dest.size, cpu.OF==False, src.read(), dest.read()))

    @instruction
    def CMOVS(cpu, dest, src):
        '''
        Conditional move - Sign (negative).

        Tests the status flags in the EFLAGS register and moves the source operand
        (second operand) to the destination operand (first operand) if the given
        test condition is true.

        :param cpu: current CPU.
        :param dest: destination operand.
        :param src: source operand.
        '''
        dest.write(Operators.ITEBV(dest.size, cpu.SF, src.read(), dest.read()))

    @instruction
    def CMOVNS(cpu, dest, src):
        '''
        Conditional move - Not sign (non-negative).

        Tests the status flags in the EFLAGS register and moves the source operand
        (second operand) to the destination operand (first operand) if the given
        test condition is true.

        :param cpu: current CPU.
        :param dest: destination operand.
        :param src: source operand.
        '''
        dest.write(Operators.ITEBV(dest.size, cpu.SF==False, src.read(), dest.read()))

    @instruction
    def LAHF(cpu):
        '''
        Loads status flags into AH register.

        Moves the low byte of the EFLAGS register (which includes status flags
        SF, ZF, AF, PF, and CF) to the AH register. Reserved bits 1, 3, and 5
        of the EFLAGS register are set in the AH register::

                AH  =  EFLAGS(SF:ZF:0:AF:0:PF:1:CF);

        :param cpu: current CPU.
        :param dest: destination operand.
        :param src: source operand.
        '''
        used_regs = (cpu.SF, cpu.ZF, cpu.AF, cpu.PF, cpu.CF)
        is_expression = any(issymbolic(x) for x in used_regs)

        def make_flag(val, offset):
            if is_expression:
                return Operators.ITEBV(8, val,
                        BitVecConstant(8, 1 << offset),
                        BitVecConstant(8, 0))
            else:
                return val << offset

        cpu.AH = (make_flag(cpu.SF, 7) |
                  make_flag(cpu.ZF, 6) |
                  make_flag(0,      5) |
                  make_flag(cpu.AF, 4) |
                  make_flag(0,      3) |
                  make_flag(cpu.PF, 2) |
                  make_flag(1,      1) |
                  make_flag(cpu.CF, 0))

    @instruction
    def LDS(cpu, dest, src):
        """
        Not implemented.

        """
        raise NotImplementedError("LDS") #TODO
    @instruction
    def LES(cpu, dest, src):
        """
        Not implemented.

        """
        raise NotImplementedError("LES") #TODO
    @instruction
    def LFS(cpu, dest, src):
        """
        Not implemented.

        """
        raise NotImplementedError("LFS") #TODO
    @instruction
    def LGS(cpu, dest, src):
        """
        Not implemented.

        """
        raise NotImplementedError("LGS") #TODO
    @instruction
    def LSS(cpu, dest, src):
        '''
        Loads far pointer.

        Loads a far pointer (segment selector and offset) from the second operand
        (source operand) into a segment register and the first operand (destination
        operand). The source operand specifies a 48-bit or a 32-bit pointer in
        memory depending on the current setting of the operand-size attribute
        (32 bits or 16 bits, respectively). The instruction opcode and the destination
        operand specify a segment register/general-purpose register pair. The
        16-bit segment selector from the source operand is loaded into the segment
        register specified with the opcode (DS, SS, ES, FS, or GS). The 32-bit
        or 16-bit offset is loaded into the register specified with the destination
        operand.
        In 64-bit mode, the instruction's default operation size is 32 bits. Using a
        REX prefix in the form of REX.W promotes operation to specify a source operand
        referencing an 80-bit pointer (16-bit selector, 64-bit offset) in memory.
        If one of these instructions is executed in protected mode, additional
        information from the segment descriptor pointed to by the segment selector
        in the source operand is loaded in the hidden part of the selected segment
        register.
        Also in protected mode, a null selector (values 0000 through 0003) can
        be loaded into DS, ES, FS, or GS registers without causing a protection
        exception. (Any subsequent reference to a segment whose corresponding
        segment register is loaded with a null selector, causes a general-protection
        exception (#GP) and no memory reference to the segment occurs.)::

                IF ProtectedMode
                THEN IF SS is loaded
                    THEN IF SegementSelector  =  null
                        THEN #GP(0);
                        FI;
                    ELSE IF Segment selector index is not within descriptor table limits
                        OR Segment selector RPL  CPL
                        OR Access rights indicate nonwritable data segment
                        OR DPL  CPL
                        THEN #GP(selector);
                        FI;
                    ELSE IF Segment marked not present
                        THEN #SS(selector);
                        FI;
                        SS  =  SegmentSelector(SRC);
                        SS  =  SegmentDescriptor([SRC]);
                    ELSE IF DS, ES, FS, or GS is loaded with non-null segment selector
                        THEN IF Segment selector index is not within descriptor table limits
                            OR Access rights indicate segment neither data nor readable code segment
                            OR Segment is data or nonconforming-code segment
                            AND both RPL and CPL > DPL)
                            THEN #GP(selector);
                            FI;
                        ELSE IF Segment marked not present
                            THEN #NP(selector);
                            FI;
                            SegmentRegister  =  SegmentSelector(SRC) AND RPL;
                            SegmentRegister  =  SegmentDescriptor([SRC]);
                        ELSE IF DS, ES, FS, or GS is loaded with a null selector:
                            SegmentRegister  =  NullSelector;
                            SegmentRegister(DescriptorValidBit)  =  0; (*hidden flag; not accessible by software*)
                        FI;
                    FI;
                    IF (Real-Address or Virtual-8086 Mode)
                    THEN
                        SegmentRegister  =  SegmentSelector(SRC);
                    FI;
                    DEST  =  Offset(SRC);
        '''
        raise NotImplementedError("LSS") #TODO

    @instruction
    def LEA(cpu, dest, src):
        '''
        Loads effective address.

        Computes the effective address of the second operand (the source operand) and stores it in the first operand
        (destination operand). The source operand is a memory address (offset part) specified with one of the processors
        addressing modes; the destination operand is a general-purpose register. The address-size and operand-size
        attributes affect the action performed by this instruction. The operand-size
        attribute of the instruction is determined by the chosen register; the address-size attribute is determined by the
        attribute of the code segment.

        :param cpu: current CPU.
        :param dest: destination operand.
        :param src: source operand.
        '''
        dest.write(Operators.EXTRACT(src.address(),0,dest.size))


    @instruction
    def MOV(cpu, dest, src):
        '''
        Move.

        Copies the second operand (source operand) to the first operand (destination
        operand). The source operand can be an immediate value, general-purpose
        register, segment register, or memory location; the destination register
        can be a general-purpose register, segment register, or memory location.
        Both operands must be the same size, which can be a byte, a word, or a
        doubleword.

        :param cpu: current CPU.
        :param dest: destination operand.
        :param src: source operand.
        '''
        dest.write(src.read())

    @instruction
    def MOVBE(cpu, dest, src):
        '''
        Moves data after swapping bytes.

        Performs a byte swap operation on the data copied from the second operand (source operand) and store the result
        in the first operand (destination operand). The source operand can be a general-purpose register, or memory location; the destination register can be a general-purpose register, or a memory location; however, both operands can
        not be registers, and only one operand can be a memory location. Both operands must be the same size, which can
        be a word, a doubleword or quadword.
        The MOVBE instruction is provided for swapping the bytes on a read from memory or on a write to memory; thus
        providing support for converting little-endian values to big-endian format and vice versa.
        In 64-bit mode, the instruction's default operation size is 32 bits. Use of the REX.R prefix permits access to additional registers (R8-R15). Use of the REX.W prefix promotes operation to 64 bits::

                TEMP = SRC
                IF ( OperandSize = 16)
                THEN
                    DEST[7:0] = TEMP[15:8];
                    DEST[15:8] = TEMP[7:0];
                ELSE IF ( OperandSize = 32)
                    DEST[7:0] = TEMP[31:24];
                    DEST[15:8] = TEMP[23:16];
                    DEST[23:16] = TEMP[15:8];
                    DEST[31:23] = TEMP[7:0];
                ELSE IF ( OperandSize = 64)
                    DEST[7:0] = TEMP[63:56];
                    DEST[15:8] = TEMP[55:48];
                    DEST[23:16] = TEMP[47:40];
                    DEST[31:24] = TEMP[39:32];
                    DEST[39:32] = TEMP[31:24];
                    DEST[47:40] = TEMP[23:16];
                    DEST[55:48] = TEMP[15:8];
                    DEST[63:56] = TEMP[7:0];
                FI;

        :param cpu: current CPU.
        :param dest: destination operand.
        :param src: source operand.
        '''
        size = dest.size
        arg0 = dest.read()
        temp = 0
        for pos in xrange(0,size,8):
            temp = (temp << 8) | (arg0&0xff)
            arg0 = arg0 >> 8
        dest.write(arg0)

    @instruction
    def SAHF(cpu):
        '''
        Stores AH into flags.

        Loads the SF, ZF, AF, PF, and CF flags of the EFLAGS register with values
        from the corresponding bits in the AH register (bits 7, 6, 4, 2, and 0,
        respectively). Bits 1, 3, and 5 of register AH are ignored; the corresponding
        reserved bits (1, 3, and 5) in the EFLAGS register remain as shown below::

                EFLAGS(SF:ZF:0:AF:0:PF:1:CF)  =  AH;

        :param cpu: current CPU.
        :param dest: destination operand.
        :param src: source operand.
        '''

        eflags_size = 32
        val = cpu.AH & 0xD5 | 0x02

        cpu.EFLAGS = Operators.ZEXTEND(val, eflags_size)

    @instruction
    def SETA(cpu, dest):
        '''
        Sets byte if above.

        Sets the destination operand to 0 or 1 depending on the settings of the status flags (CF, SF, OF, ZF, and PF, 1, 0) in the
        EFLAGS register. The destination operand points to a byte register or a byte in memory. The condition code suffix
        (cc, 1, 0) indicates the condition being tested for::
                IF condition
                THEN
                    DEST = 1;
                ELSE
                    DEST = 0;
                FI;

        :param cpu: current CPU.
        :param dest: destination operand.
         '''
        dest.write(Operators.ITEBV(dest.size, Operators.OR(cpu.CF,cpu.ZF) == False, 1, 0))

    @instruction
    def SETAE(cpu, dest):
        '''
        Sets byte if above or equal.

        :param cpu: current CPU.
        :param dest: destination operand.
        '''
        dest.write(Operators.ITEBV(dest.size, cpu.CF==False, 1, 0))

    @instruction
    def SETB(cpu, dest):
        '''
        Sets byte if below.

        :param cpu: current CPU.
        :param dest: destination operand.
        '''
        dest.write(Operators.ITEBV(dest.size, cpu.CF, 1, 0))

    @instruction
    def SETBE(cpu, dest):
        '''
        Sets byte if below or equal.

        :param cpu: current CPU.
        :param dest: destination operand.
        '''
        dest.write(Operators.ITEBV(dest.size, Operators.OR(cpu.CF, cpu.ZF), 1, 0))

    @instruction
    def SETC(cpu, dest):
        '''
        Sets if carry.

        :param cpu: current CPU.
        :param dest: destination operand.
        '''
        dest.write(Operators.ITEBV(dest.size, cpu.CF, 1, 0))

    @instruction
    def SETE(cpu, dest):
        '''
        Sets byte if equal.

        :param cpu: current CPU.
        :param dest: destination operand.
        '''
        dest.write(Operators.ITEBV(dest.size, cpu.ZF, 1, 0))

    @instruction
    def SETG(cpu, dest):
        '''
        Sets byte if greater.

        :param cpu: current CPU.
        :param dest: destination operand.
        '''
        dest.write(Operators.ITEBV(dest.size, Operators.AND(cpu.ZF==False, cpu.SF==cpu.OF), 1, 0))

    @instruction
    def SETGE(cpu, dest):
        '''
        Sets byte if greater or equal.

        :param cpu: current CPU.
        :param dest: destination operand.
        '''
        dest.write(Operators.ITEBV(dest.size, cpu.SF==cpu.OF, 1, 0))

    @instruction
    def SETL(cpu, dest):
        '''
        Sets byte if less.

        :param cpu: current CPU.
        :param dest: destination operand.
        '''
        dest.write(Operators.ITEBV(dest.size, cpu.SF!=cpu.OF, 1, 0))

    @instruction
    def SETLE(cpu, dest):
        '''
        Sets byte if less or equal.

        :param cpu: current CPU.
        :param dest: destination operand.
        '''
        dest.write(Operators.ITEBV(dest.size, Operators.OR(cpu.ZF, cpu.SF!=cpu.OF), 1, 0))

    @instruction
    def SETNA(cpu, dest):
        '''
        Sets byte if not above.

        :param cpu: current CPU.
        :param dest: destination operand.
        '''
        dest.write(Operators.ITEBV(dest.size, Operators.OR(cpu.CF, cpu.ZF), 1, 0))

    @instruction
    def SETNAE(cpu, dest):
        '''
        Sets byte if not above or equal.

        :param cpu: current CPU.
        :param dest: destination operand.
        '''
        dest.write(Operators.ITEBV(dest.size, cpu.CF, 1, 0))

    @instruction
    def SETNB(cpu, dest):
        '''
        Sets byte if not below.

        :param cpu: current CPU.
        :param dest: destination operand.
        '''
        dest.write(Operators.ITEBV(dest.size, cpu.CF==False, 1, 0))

    @instruction
    def SETNBE(cpu, dest):
        '''
        Sets byte if not below or equal.

        :param cpu: current CPU.
        :param dest: destination operand.
        '''
        dest.write(Operators.ITEBV(dest.size, Operators.AND(cpu.CF==False, cpu.ZF==False), 1, 0))

    @instruction
    def SETNC(cpu, dest):
        '''
        Sets byte if not carry.

        :param cpu: current CPU.
        :param dest: destination operand.
        '''
        dest.write(Operators.ITEBV(dest.size, cpu.CF==False, 1, 0))

    @instruction
    def SETNE(cpu, dest):
        '''
        Sets byte if not equal.

        :param cpu: current CPU.
        :param dest: destination operand.
        '''
        dest.write(Operators.ITEBV(dest.size, cpu.ZF==False, 1, 0))

    @instruction
    def SETNG(cpu, dest):
        '''
        Sets byte if not greater.

        :param cpu: current CPU.
        :param dest: destination operand.
        '''
        dest.write(Operators.ITEBV(dest.size, Operators.OR(cpu.ZF, cpu.SF!=cpu.OF), 1, 0))

    @instruction
    def SETNGE(cpu, dest):
        '''
        Sets if not greater or equal.

        :param cpu: current CPU.
        :param dest: destination operand.
        '''
        dest.write(Operators.ITEBV(dest.size, cpu.SF!=cpu.OF, 1, 0))

    @instruction
    def SETNL(cpu, dest):
        '''
        Sets byte if not less.

        :param cpu: current CPU.
        :param dest: destination operand.
        '''
        dest.write(Operators.ITEBV(dest.size, cpu.SF==cpu.OF, 1, 0))

    @instruction
    def SETNLE(cpu, dest):
        '''
        Sets byte if not less or equal.

        :param cpu: current CPU.
        :param dest: destination operand.
        '''
        dest.write(Operators.ITEBV(dest.size, Operators.AND(cpu.ZF==False, cpu.SF==cpu.OF), 1, 0))

    @instruction
    def SETNO(cpu, dest):
        '''
        Sets byte if not overflow.

        :param cpu: current CPU.
        :param dest: destination operand.
        '''
        dest.write(Operators.ITEBV(dest.size, cpu.OF==False, 1, 0))

    @instruction
    def SETNP(cpu, dest):
        '''
        Sets byte if not parity.

        :param cpu: current CPU.
        :param dest: destination operand.
        '''
        dest.write(Operators.ITEBV(dest.size, cpu.PF==False, 1, 0))

    @instruction
    def SETNS(cpu, dest):
        '''
        Sets byte if not sign.

        :param cpu: current CPU.
        :param dest: destination operand.
        '''
        dest.write(Operators.ITEBV(dest.size, cpu.SF==False, 1, 0))

    @instruction
    def SETNZ(cpu, dest):
        '''
        Sets byte if not zero.

        :param cpu: current CPU.
        :param dest: destination operand.
        '''
        dest.write(Operators.ITEBV(dest.size, cpu.ZF==False, 1, 0))

    @instruction
    def SETO(cpu, dest):
        '''
        Sets byte if overflow.

        :param cpu: current CPU.
        :param dest: destination operand.
        '''
        dest.write(Operators.ITEBV(dest.size, cpu.OF, 1, 0))

    @instruction
    def SETP(cpu, dest):
        '''
        Sets byte if parity.

        :param cpu: current CPU.
        :param dest: destination operand.
        '''
        dest.write(Operators.ITEBV(dest.size, cpu.PF, 1, 0))

    @instruction
    def SETPE(cpu, dest):
        '''
        Sets byte if parity even.

        :param cpu: current CPU.
        :param dest: destination operand.
        '''
        dest.write(Operators.ITEBV(dest.size, cpu.PF, 1, 0))

    @instruction
    def SETPO(cpu, dest):
        '''
        Sets byte if parity odd.

        :param cpu: current CPU.
        :param dest: destination operand.
        '''
        dest.write(Operators.ITEBV(dest.size, cpu.PF==False, 1, 0))

    @instruction
    def SETS(cpu, dest):
        '''
        Sets byte if sign.

        :param cpu: current CPU.
        :param dest: destination operand.
        '''
        dest.write(Operators.ITEBV(dest.size, cpu.SF, 1, 0))

    @instruction
    def SETZ(cpu, dest):
        '''
        Sets byte if zero.

        :param cpu: current CPU.
        :param dest: destination operand.
        '''
        dest.write(Operators.ITEBV(dest.size, cpu.ZF, 1, 0))

    @instruction
    def XCHG(cpu, dest, src):
        '''
        Exchanges register/memory with register.

        Exchanges the contents of the destination (first) and source (second)
        operands. The operands can be two general-purpose registers or a register
        and a memory location. If a memory operand is referenced, the processor's
        locking protocol is automatically implemented for the duration of the
        exchange operation, regardless of the presence or absence of the LOCK
        prefix or of the value of the IOPL.
        This instruction is useful for implementing semaphores or similar data
        structures for process synchronization.
        The XCHG instruction can also be used instead of the BSWAP instruction
        for 16-bit operands::

                TEMP  =  DEST
                DEST  =  SRC
                SRC  =  TEMP

        :param cpu: current CPU.
        :param dest: destination operand.
        :param src: source operand.
        '''
        temp = dest.read()
        dest.write(src.read())
        src.write(temp)

########################################################################################
# Generic Operations
########################################################################################
# Stack: LEAVE, POP, PUSH, POPF, PUSHF, INT
#
# Not Implemented: BOUND, ENTER, INT1, INTO, IRET, IRETD, POPA, POPAD, POPFD,
#                  PUSHA, PUSHAD, PUSHFD
########################################################################################
    @instruction
    def LEAVE(cpu):
        '''
        High level procedure exit.

        Releases the stack frame set up by an earlier ENTER instruction. The
        LEAVE instruction copies the frame pointer (in the EBP register) into
        the stack pointer register (ESP), which releases the stack space allocated
        to the stack frame. The old frame pointer (the frame pointer for the calling
        procedure that was saved by the ENTER instruction) is then popped from
        the stack into the EBP register, restoring the calling procedure's stack
        frame.
        A RET instruction is commonly executed following a LEAVE instruction
        to return program control to the calling procedure::

                IF Stackaddress_bit_size  =  32
                THEN
                    ESP  =  EBP;
                ELSE (* Stackaddress_bit_size  =  16*)
                    SP  =  BP;
                FI;
                IF OperandSize  =  32
                THEN
                    EBP  =  Pop();
                ELSE (* OperandSize  =  16*)
                    BP  =  Pop();
                FI;

        :param cpu: current CPU.
        '''
        cpu.STACK = cpu.FRAME
        cpu.FRAME = cpu.pop(cpu.address_bit_size)

    @instruction
    def POP(cpu, dest):
        '''
        Pops a value from the stack.

        Loads the value from the top of the stack to the location specified
        with the destination operand and then increments the stack pointer.

        :param cpu: current CPU.
        :param dest: destination operand.
        '''
        dest.write(cpu.pop(dest.size))

    @instruction
    def PUSH(cpu, src):
        '''
        Pushes a value onto the stack.

        Decrements the stack pointer and then stores the source operand on the top of the stack.

        :param cpu: current CPU.
        :param src: source operand.
        '''
        #http://stackoverflow.com/questions/11291151/how-push-imm-encodes
        size = src.size
        v = src.read()
        if size != 64 and size != cpu.address_bit_size/2 :
            v = Operators.SEXTEND(v, size, cpu.address_bit_size)
            size = cpu.address_bit_size
        cpu.push(v, size)

    @instruction
    def POPF(cpu):
        '''
        Pops stack into EFLAGS register.

        :param cpu: current CPU.
        '''
        mask = (0x00000001 |
                0x00000004 |
                0x00000010 |
                0x00000040 |
                0x00000080 |
                0x00000400 |
                0x00000800)
        val = cpu.pop(16)
        eflags_size = 32
        cpu.EFLAGS = Operators.ZEXTEND(val & mask, eflags_size)

    @instruction
    def POPFD(cpu):
        '''
        Pops stack into EFLAGS register.

        :param cpu: current CPU.
        '''
        mask = 0x00000001 | 0x00000004 | 0x00000010 | 0x00000040 | 0x00000080 | 0x00000400 | 0x00000800
        cpu.EFLAGS = cpu.pop(32) & mask

    @instruction
    def POPFQ(cpu):
        '''
        Pops stack into EFLAGS register.

        :param cpu: current CPU.
        '''
        mask = 0x00000001 | 0x00000004 | 0x00000010 | 0x00000040 | 0x00000080 | 0x00000400 | 0x00000800
        cpu.EFLAGS = (cpu.EFLAGS& ~mask) | cpu.pop(64) & mask

    @instruction
    def PUSHF(cpu):
        '''
        Pushes FLAGS register onto the stack.

        :param cpu: current CPU.
        '''
        cpu.push(cpu.EFLAGS, 16)

    @instruction
    def PUSHFD(cpu):
        '''
        Pushes EFLAGS register onto the stack.

        :param cpu: current CPU.
        '''
        cpu.push(cpu.EFLAGS, 32)

    @instruction
    def PUSHFQ(cpu):
        '''
        Pushes RFLAGS register onto the stack.

        :param cpu: current CPU.
        '''
        cpu.push(cpu.RFLAGS, 64)

    @instruction
    def INT(cpu, op0):
        '''
        Calls to interrupt procedure.

        The INT n instruction generates a call to the interrupt or exception handler specified
        with the destination operand. The INT n instruction is the  general mnemonic for executing
        a software-generated call to an interrupt handler. The INTO instruction is a special
        mnemonic for calling overflow exception (#OF), interrupt vector number 4. The overflow
        interrupt checks the OF flag in the EFLAGS register and calls the overflow interrupt handler
        if the OF flag is set to 1.

        :param cpu: current CPU.
        :param op0: destination operand.
        '''
        if op0.read() != 0x80:
            logger.warning("Unsupported interrupt")
        raise Interruption(op0.read())

    @instruction
    def INT3(cpu):
        '''
        Breakpoint

        :param cpu: current CPU.
        '''
        raise Interruption(3)

########################################################################################
# Generic Operations
########################################################################################
# Branch: CALL, RETN, JB, JBE, JCXZ, JECXZ, JL, JLE, JMP, JNB, JNBE, JNL, JNLE,
#         JNO, JNP, JNS, JNZ, JO, JP, JS, JZ, LOOP, LOOPNZ, LOOPZ
#
# Not Implemented: CALLF, RETF, JMPF
########################################################################################
    @instruction
    def CALL(cpu, op0):
        '''
        Procedure call.

        Saves procedure linking information on the stack and branches to the called procedure specified using the target
        operand. The target operand specifies the address of the first instruction in the called procedure. The operand can
        be an immediate value, a general-purpose register, or a memory location.

        :param cpu: current CPU.
        :param op0: target operand.
        '''
        #TODO FIX 64Bit FIX segment
        proc = op0.read()
        cpu.push(cpu.PC, cpu.address_bit_size)
        cpu.PC=proc

    @instruction
    def RET(cpu,*operands):
        '''
        Returns from procedure.

        Transfers program control to a return address located on the top of
        the stack. The address is usually placed on the stack by a CALL instruction,
        and the return is made to the instruction that follows the CALL instruction.
        The optional source operand specifies the number of stack bytes to be
        released after the return address is popped; the default is none.

        :param cpu: current CPU.
        :param operands: variable operands list.
        '''
        #TODO FIX 64Bit FIX segment
        N = 0
        if len(operands) > 0:
            N = operands[0].read()
        cpu.PC = cpu.pop(cpu.address_bit_size)
        cpu.STACK += N

    @instruction
    def JA(cpu, target):
        '''
        Jumps short if above.

        :param cpu: current CPU.
        :param target: destination operand.
        '''
        cpu.PC = Operators.ITEBV(cpu.address_bit_size, Operators.AND(cpu.CF == False, cpu.ZF == False), target.read(), cpu.PC)

    @instruction
    def JAE(cpu, target):
        '''
        Jumps short if above or equal.

        :param cpu: current CPU.
        :param target: destination operand.
        '''
        cpu.PC = Operators.ITEBV(cpu.address_bit_size, cpu.CF == False, target.read(), cpu.PC)

    @instruction
    def JB(cpu, target):
        '''
        Jumps short if below.

        :param cpu: current CPU.
        :param target: destination operand.
        '''
        cpu.PC = Operators.ITEBV(cpu.address_bit_size, cpu.CF == True, target.read(), cpu.PC)

    @instruction
    def JBE(cpu, target):
        '''
        Jumps short if below or equal.

        :param cpu: current CPU.
        :param target: destination operand.
        '''
        cpu.PC = Operators.ITEBV(cpu.address_bit_size, Operators.OR(cpu.CF, cpu.ZF), target.read(), cpu.PC)

    @instruction
    def JC(cpu, target):
        '''
        Jumps short if carry.

        :param cpu: current CPU.
        :param target: destination operand.
        '''
        cpu.PC = Operators.ITEBV(cpu.address_bit_size, cpu.CF , target.read(), cpu.PC)

    @instruction
    def JCXZ(cpu, target):
        '''
        Jumps short if CX register is 0.

        :param cpu: current CPU.
        :param target: destination operand.
        '''
        cpu.PC = Operators.ITEBV(cpu.address_bit_size, cpu.CX == 0, target.read(), cpu.PC)

    @instruction
    def JECXZ(cpu, target):
        '''
        Jumps short if ECX register is 0.

        :param cpu: current CPU.
        :param target: destination operand.
        '''
        cpu.PC = Operators.ITEBV(cpu.address_bit_size, cpu.ECX == 0, target.read(), cpu.PC)

    @instruction
    def JRCXZ(cpu, target):
        '''
        Jumps short if RCX register is 0.

        :param cpu: current CPU.
        :param target: destination operand.
        '''
        cpu.PC = Operators.ITEBV(cpu.address_bit_size, cpu.RCX == 0, target.read(), cpu.PC)

    @instruction
    def JE(cpu, target):
        '''
        Jumps short if equal.

        :param cpu: current CPU.
        :param target: destination operand.
        '''
        cpu.PC = Operators.ITEBV(cpu.address_bit_size, cpu.ZF, target.read(), cpu.PC)

    @instruction
    def JG(cpu, target):
        '''
        Jumps short if greater.

        :param cpu: current CPU.
        :param target: destination operand.
        '''
        cpu.PC = Operators.ITEBV(cpu.address_bit_size, Operators.AND(cpu.ZF == False, cpu.SF == cpu.OF), target.read(), cpu.PC)

    @instruction
    def JGE(cpu, target):
        '''
        Jumps short if greater or equal.

        :param cpu: current CPU.
        :param target: destination operand.
        '''
        cpu.PC = Operators.ITEBV(cpu.address_bit_size, (cpu.SF == cpu.OF), target.read(), cpu.PC)

    @instruction
    def JL(cpu, target):
        '''
        Jumps short if less.

        :param cpu: current CPU.
        :param target: destination operand.
        '''
        cpu.PC = Operators.ITEBV(cpu.address_bit_size, (cpu.SF != cpu.OF), target.read(), cpu.PC)

    @instruction
    def JLE(cpu, target):
        '''
        Jumps short if less or equal.

        :param cpu: current CPU.
        :param target: destination operand.
        '''
        cpu.PC = Operators.ITEBV(cpu.address_bit_size, Operators.OR(cpu.ZF, cpu.SF != cpu.OF), target.read(), cpu.PC)

    @instruction
    def JNA(cpu, target):
        '''
        Jumps short if not above.

        :param cpu: current CPU.
        :param target: destination operand.
        '''
        cpu.PC = Operators.ITEBV(cpu.address_bit_size, Operators.OR(cpu.CF, cpu.ZF), target.read(), cpu.PC)

    @instruction
    def JNAE(cpu, target):
        '''
        Jumps short if not above or equal.

        :param cpu: current CPU.
        :param target: destination operand.
        '''
        cpu.PC = Operators.ITEBV(cpu.address_bit_size, cpu.CF , target.read(), cpu.PC)

    @instruction
    def JNB(cpu, target):
        '''
        Jumps short if not below.

        :param cpu: current CPU.
        :param target: destination operand.
        '''
        cpu.PC = Operators.ITEBV(cpu.address_bit_size, cpu.CF == False, target.read(), cpu.PC)

    @instruction
    def JNBE(cpu, target):
        '''
        Jumps short if not below or equal.

        :param cpu: current CPU.
        :param target: destination operand.
        '''
        cpu.PC = Operators.ITEBV(cpu.address_bit_size, Operators.AND(cpu.CF == False, cpu.ZF == False), target.read(), cpu.PC)

    @instruction
    def JNC(cpu, target):
        '''
        Jumps short if not carry.

        :param cpu: current CPU.
        :param target: destination operand.
        '''
        cpu.PC = Operators.ITEBV(cpu.address_bit_size, False == cpu.CF, target.read(), cpu.PC)

    @instruction
    def JNE(cpu, target):
        '''
        Jumps short if not equal.

        :param cpu: current CPU.
        :param target: destination operand.
        '''
        cpu.PC = Operators.ITEBV(cpu.address_bit_size, False == cpu.ZF , target.read(), cpu.PC)

    @instruction
    def JNG(cpu, target):
        '''
        Jumps short if not greater.

        :param cpu: current CPU.
        :param target: destination operand.
        '''
        cpu.PC = Operators.ITEBV(cpu.address_bit_size, Operators.OR(cpu.ZF, cpu.SF != cpu.OF), target.read(), cpu.PC)

    @instruction
    def JNGE(cpu, target):
        '''
        Jumps short if not greater or equal.

        :param cpu: current CPU.
        :param target: destination operand.
        '''
        cpu.PC = Operators.ITEBV(cpu.address_bit_size, (cpu.SF != cpu.OF), target.read(), cpu.PC)

    @instruction
    def JNL(cpu, target):
        '''
        Jumps short if not less.

        :param cpu: current CPU.
        :param target: destination operand.
        '''
        cpu.PC = Operators.ITEBV(cpu.address_bit_size, (cpu.SF == cpu.OF), target.read(), cpu.PC)

    @instruction
    def JNLE(cpu, target):
        '''
        Jumps short if not less or equal.

        :param cpu: current CPU.
        :param target: destination operand.
        '''
        cpu.PC = Operators.ITEBV(cpu.address_bit_size, Operators.AND(False == cpu.ZF, cpu.SF == cpu.OF), target.read(), cpu.PC)

    @instruction
    def JNO(cpu, target):
        '''
        Jumps short if not overflow.

        :param cpu: current CPU.
        :param target: destination operand.
        '''
        cpu.PC = Operators.ITEBV(cpu.address_bit_size, False == cpu.OF , target.read(), cpu.PC)

    @instruction
    def JNP(cpu, target):
        '''
        Jumps short if not parity.

        :param cpu: current CPU.
        :param target: destination operand.
        '''
        cpu.PC = Operators.ITEBV(cpu.address_bit_size, False == cpu.PF , target.read(), cpu.PC)

    @instruction
    def JNS(cpu, target):
        '''
        Jumps short if not sign.

        :param cpu: current CPU.
        :param target: destination operand.
        '''
        cpu.PC = Operators.ITEBV(cpu.address_bit_size, False == cpu.SF, target.read(), cpu.PC)

    def JNZ(cpu, target):
        '''
        Jumps short if not zero.

        :param cpu: current CPU.
        :param target: destination operand.
        '''
        cpu.JNE(target)

    @instruction
    def JO(cpu, target):
        '''
        Jumps short if overflow.

        :param cpu: current CPU.
        :param target: destination operand.
        '''
        cpu.PC = Operators.ITEBV(cpu.address_bit_size, cpu.OF, target.read(), cpu.PC)

    @instruction
    def JP(cpu, target):
        '''
        Jumps short if parity.

        :param cpu: current CPU.
        :param target: destination operand.
        '''
        cpu.PC = Operators.ITEBV(cpu.address_bit_size, cpu.PF, target.read(), cpu.PC)

    @instruction
    def JPE(cpu, target):
        '''
        Jumps short if parity even.

        :param cpu: current CPU.
        :param target: destination operand.
        '''
        cpu.PC = Operators.ITEBV(cpu.address_bit_size, cpu.PF, target.read(), cpu.PC)

    @instruction
    def JPO(cpu, target):
        '''
        Jumps short if parity odd.

        :param cpu: current CPU.
        :param target: destination operand.
        '''
        cpu.PC = Operators.ITEBV(cpu.address_bit_size, False == cpu.PF, target.read(), cpu.PC)

    @instruction
    def JS(cpu, target):
        '''
        Jumps short if sign.

        :param cpu: current CPU.
        :param target: destination operand.
        '''
        cpu.PC = Operators.ITEBV(cpu.address_bit_size, cpu.SF, target.read(), cpu.PC)

    @instruction
    def JZ(cpu, target):
        '''
        Jumps short if zero.

        :param cpu: current CPU.
        :param target: destination operand.
        '''
        cpu.PC = Operators.ITEBV(cpu.address_bit_size, cpu.ZF, target.read(), cpu.PC)

    @instruction
    def JMP(cpu, target):
        '''
        Jump.

        Transfers program control to a different point in the instruction stream without
        recording return information. The destination (target) operand specifies the address
        of the instruction being jumped to. This operand can be an immediate value, a general-purpose register, or a memory location.

        :param cpu: current CPU.
        :param target: destination operand.
        '''
        cpu.PC=target.read()

    def LJMP(cpu, cs_selector, target):
        '''
        We are just going to ignore the CS selector for now.
        '''
        logger.info("LJMP: Jumping to: %r:%r", cs_selector.read(), target.read());
        cpu.CS = cs_selector.read()
        cpu.PC = target.read()

    #LOOPZ
    def LOOP(cpu, dest):
        '''
        Loops according to ECX counter.

        Performs a loop operation using the ECX or CX register as a counter.
        Each time the LOOP instruction is executed, the count register is decremented,
        then checked for 0. If the count is 0, the loop is terminated and program
        execution continues with the instruction following the LOOP instruction.
        If the count is not zero, a near jump is performed to the destination
        (target) operand, which is presumably the instruction at the beginning
        of the loop. If the address-size attribute is 32 bits, the ECX register
        is used as the count register; otherwise the CX register is used::

                IF address_bit_size  =  32
                THEN
                    Count is ECX;
                ELSE (* address_bit_size  =  16 *)
                    Count is CX;
                FI;
                Count  =  Count - 1;

                IF (Count  0)  =  1
                THEN
                    EIP  =  EIP + SignExtend(DEST);
                    IF OperandSize  =  16
                    THEN
                        EIP  =  EIP AND 0000FFFFH;
                    FI;
                ELSE
                    Terminate loop and continue program execution at EIP;
                FI;

        :param cpu: current CPU.
        :param dest: destination operand.
        '''
        counter_name = {16: 'CX', 32: 'ECX', 64: 'RCX'}[cpu.address_bit_size]
        counter = cpu.write_register(counter_name, cpu.read_register(counter_name)-1)
        cpu.PC = Operators.ITEBV(cpu.address_bit_size, counter == 0, (cpu.PC + dest.read()) & ((1<<dest.size)-1), cpu.PC + cpu.instruction.size)


    def LOOPNZ(cpu, target):
        '''
        Loops if ECX counter is nonzero.

        :param cpu: current CPU.
        :param target: destination operand.
        '''
        counter_name = {16: 'CX', 32: 'ECX', 64: 'RCX'}[cpu.address_bit_size]
        counter = cpu.write_register(counter_name, cpu.read_register(counter_name)-1)
        cpu.PC = Operators.ITEBV(cpu.address_bit_size, counter != 0, (cpu.PC + target.read()) & ((1<<target.size)-1), cpu.PC + cpu.instruction.size)


########################################################################################
# Generic Operations
########################################################################################
# Shifts: RCL, RCR, ROL, ROR, SAL, SAR, SHL, SHLD, SHR, SHRD
#
########################################################################################

    @instruction
    def RCL(cpu, dest, src):
        '''
        Rotates through carry left.

        Shifts (rotates) the bits of the first operand (destination operand) the number of bit positions specified in the
        second operand (count operand) and stores the result in the destination operand. The destination operand can be
        a register or a memory location; the count operand is an unsigned integer that can be an immediate or a value in
        the CL register. In legacy and compatibility mode, the processor restricts the count to a number between 0 and 31
        by masking all the bits in the count operand except the 5 least-significant bits.

        The RCL instruction shifts the CF flag into the least-significant bit and shifts the most-significant bit into the CF flag.

        :param cpu: current CPU.
        :param dest: destination operand.
        :param src: count operand.
        '''
        OperandSize = dest.size
        count = src.read()
        countMask = { 8 : 0x1f,
                      16: 0x1f,
                      32: 0x1f,
                      64: 0x3f }[OperandSize]
        tempCount = Operators.ZEXTEND((count & countMask) % (src.size+1), OperandSize)

        value = dest.read()

        if isinstance(tempCount, (int, long)) and tempCount == 0:
            #this is a no-op
            new_val = value
            dest.write(new_val)
        else:
            carry = Operators.ITEBV(OperandSize, cpu.CF, 1, 0)
            right = value >> (OperandSize - tempCount);
            new_val = (value << tempCount) | (carry << (tempCount - 1)) | (right >> 1)
            dest.write(new_val)

            def sf(v, size):
                return (v & (1 << (size-1))) != 0
            cpu.CF = sf(value << (tempCount - 1), OperandSize)
            cpu.OF = Operators.ITE(tempCount == 1,
                    sf(new_val, OperandSize) != cpu.CF,
                    cpu.OF)

    @instruction
    def RCR(cpu, dest, src):
        '''
        Rotates through carry right (RCR).

        Shifts (rotates) the bits of the first operand (destination operand) the number of bit positions specified in the
        second operand (count operand) and stores the result in the destination operand. The destination operand can be
        a register or a memory location; the count operand is an unsigned integer that can be an immediate or a value in
        the CL register. In legacy and compatibility mode, the processor restricts the count to a number between 0 and 31
        by masking all the bits in the count operand except the 5 least-significant bits.

        Rotate through carry right (RCR) instructions shift all the bits toward less significant bit positions, except
        for the least-significant bit, which is rotated to the most-significant bit location. The RCR instruction shifts the
        CF flag into the most-significant bit and shifts the least-significant bit into the CF flag.

        :param cpu: current CPU.
        :param dest: destination operand.
        :param src: count operand.
        '''
        OperandSize = dest.size
        count = src.read()
        countMask = { 8 : 0x1f,
                      16: 0x1f,
                      32: 0x1f,
                      64: 0x3f }[OperandSize]
        tempCount = Operators.ZEXTEND((count & countMask) % (src.size+1), OperandSize)

        value = dest.read()


        if type(tempCount) in (int, long) and tempCount == 0:
            #this is a no-op
            new_val = value
            dest.write(new_val)
        else:
            carry = Operators.ITEBV(OperandSize, cpu.CF, 1, 0)
            left = value >> (tempCount - 1)
            right = value << (OperandSize - tempCount)

            new_val = (left >> 1) | (carry << (OperandSize - tempCount)) | (right << 1)

            dest.write(new_val)

            cpu.CF = Operators.ITE(tempCount != 0, (left & 1) == 1, cpu.CF)
            #for RCR these are calculated before rotation starts
            s_MSB = ((new_val >> (OperandSize-1)) & 0x1) == 1
            s_MSB2 = ((new_val >> (OperandSize-2)) & 0x1) == 1
            cpu.OF = Operators.ITE(tempCount==1,
                    s_MSB ^ s_MSB2, cpu.OF)

    @instruction
    def ROL(cpu, dest, src):
        '''
        Rotates left (ROL).

        Shifts (rotates) the bits of the first operand (destination operand) the number of bit positions specified in the
        second operand (count operand) and stores the result in the destination operand. The destination operand can be
        a register or a memory location; the count operand is an unsigned integer that can be an immediate or a value in
        the CL register. In legacy and compatibility mode, the processor restricts the count to a number between 0 and 31
        by masking all the bits in the count operand except the 5 least-significant bits.

        The rotate left shift all the bits toward more-significant bit positions, except for the most-significant bit, which
        is rotated to the least-significant bit location.

        :param cpu: current CPU.
        :param dest: destination operand.
        :param src: count operand.
        '''
        OperandSize = dest.size
        count = src.read()
        countMask = { 8 : 0x1f,
                      16: 0x1f,
                      32: 0x1f,
                      64: 0x3f }[OperandSize]
        tempCount = Operators.ZEXTEND((count & countMask) % (OperandSize), OperandSize)


        value = dest.read()
        newValue = (value << tempCount) | (value >> (OperandSize - tempCount))
        dest.write(newValue)

        cpu.CF = Operators.ITE(tempCount != 0, (newValue&1) == 1, cpu.CF)
        s_MSB = ((newValue >> (OperandSize-1)) & 0x1) == 1
        cpu.OF = Operators.ITE(tempCount==1, s_MSB ^ cpu.CF, cpu.OF)

    @instruction
    def ROR(cpu, dest, src):
        '''
        Rotates rigth (ROR).

        Shifts (rotates) the bits of the first operand (destination operand) the number of bit positions specified in the
        second operand (count operand) and stores the result in the destination operand. The destination operand can be
        a register or a memory location; the count operand is an unsigned integer that can be an immediate or a value in
        the CL register. In legacy and compatibility mode, the processor restricts the count to a number between 0 and 31
        by masking all the bits in the count operand except the 5 least-significant bits.

        The rotate right (ROR) instruction shift all the bits toward less significant bit positions, except
        for the least-significant bit, which is rotated to the most-significant bit location.

        :param cpu: current CPU.
        :param dest: destination operand.
        :param src: count operand.
        '''
        OperandSize = dest.size
        count = src.read()
        countMask = { 8 : 0x1f,
                      16: 0x1f,
                      32: 0x1f,
                      64: 0x3f }[OperandSize]
        tempCount = Operators.ZEXTEND((count & countMask) % (OperandSize), OperandSize)

        value = dest.read()

        newValue = (value >> tempCount) | (value << (OperandSize - tempCount))
        dest.write(newValue)

        cpu.CF = Operators.ITE(tempCount != 0, ( (newValue >> (OperandSize-1) ) & 0x1) == 1, cpu.CF)
        s_MSB = ((newValue >> (OperandSize-1)) & 0x1) == 1
        s_MSB2 = ((newValue >> (OperandSize-2)) & 0x1) == 1
        cpu.OF = Operators.ITE(tempCount==1, s_MSB ^ s_MSB2, cpu.OF)

    @instruction
    def SAL(cpu, dest, src):
        '''
        The shift arithmetic left.

        Shifts the bits in the first operand (destination operand) to the left or right by the number of bits specified in the
        second operand (count operand). Bits shifted beyond the destination operand boundary are first shifted into the CF
        flag, then discarded. At the end of the shift operation, the CF flag contains the last bit shifted out of the destination
        operand.

        :param cpu: current CPU.
        :param dest: destination operand.
        :param src: count operand.
        '''
        OperandSize = dest.size
        count = src.read()
        countMask = { 8 : 0x1f,
                      16: 0x1f,
                      32: 0x1f,
                      64: 0x3f }[OperandSize]
        tempCount = Operators.ZEXTEND(count & countMask , dest.size)

        tempDest = value = dest.read()
        res = dest.write(Operators.ITEBV(dest.size, tempCount == 0, tempDest, value << tempCount))

        #Should not modify flags if tempcount == 0
        MASK = (1<<OperandSize)-1
        SIGN_MASK = 1<<(OperandSize-1)

        cpu.CF = Operators.OR(Operators.AND(tempCount==0, cpu.CF), Operators.AND(tempCount!=0, (tempDest & (1<< (OperandSize-tempCount)) != 0)))
        #OF is only set iff count == 1, and set to XOR(CF, MSB(res))
        # OF is only defined for count == 1, but in practice (unit tests from real cpu) its calculated for count != 0
        cpu.OF = Operators.ITE(tempCount != 0, (cpu.CF) ^ (((res >> (OperandSize-1)) & 0x1) == 1), cpu.OF)
        cpu.SF = Operators.OR(Operators.AND(tempCount==0, cpu.SF), Operators.AND(tempCount!=0, (res & SIGN_MASK) != 0))
        cpu.ZF = Operators.OR(Operators.AND(tempCount==0, cpu.ZF), Operators.AND(tempCount!=0, res == 0))
        cpu.PF = Operators.OR(Operators.AND(tempCount==0, cpu.PF), Operators.AND(tempCount!=0, cpu._calculate_parity_flag(res)))

    def SHL(cpu, dest, src):
        '''
        The shift logical left.

        The shift arithmetic left (SAL) and shift logical left (SHL) instructions perform the same operation.

        :param cpu: current cpu.
        :param dest: destination operand.
        :param src: source operand.
        '''
        return cpu.SAL(dest,src)

    @instruction
    def SAR(cpu, dest, src):
        '''
        Shift arithmetic right.

        The shift arithmetic right (SAR) and shift logical right (SHR) instructions shift the bits of the destination operand to
        the right (toward less significant bit locations). For each shift count, the least significant bit of the destination
        operand is shifted into the CF flag, and the most significant bit is either set or cleared depending on the instruction
        type. The SHR instruction clears the most significant bit. the SAR instruction sets or clears the most significant bit
        to correspond to the sign (most significant bit) of the original value in the destination operand. In effect, the SAR
        instruction fills the empty bit position's shifted value with the sign of the unshifted value

        :param cpu: current CPU.
        :param dest: destination operand.
        :param src: source operand.
        '''
        OperandSize = dest.size
        countMask = { 8 : 0x1f,
                      16: 0x1f,
                      32: 0x1f,
                      64: 0x3f }[OperandSize]

        count = src.read() & countMask
        value = dest.read()

        res = Operators.SAR(OperandSize, value, Operators.ZEXTEND(count, OperandSize))
        dest.write(res)

        SIGN_MASK = (1<<(OperandSize-1))

        # We can't use this one as the 'true' expression gets eagerly calculated even on count == 0		 +        cpu.CF = Operators.ITE(count!=0, ((value >> Operators.ZEXTEND(count-1, OperandSize)) & 1) !=0, cpu.CF)
        # cpu.CF = Operators.ITE(count!=0, ((value >> Operators.ZEXTEND(count-1, OperandSize)) & 1) !=0, cpu.CF)

        if issymbolic(count):
        # We can't use this one as the EXTRACT op needs the offset arguments to be concrete
        #    cpu.CF = Operators.ITE(count!=0, Operands.EXTRACT(value,count-1,1) !=0, cpu.CF)
            cpu.CF = Operators.ITE(Operators.AND(count != 0, count <= OperandSize), ((value >> Operators.ZEXTEND(count-1, OperandSize)) & 1) !=0, cpu.CF)
        else:
            if count != 0:
                if count > OperandSize:
                    count = OperandSize
                cpu.CF = Operators.EXTRACT(value, count-1, 1) != 0

        #on count == 0 AF is unaffected, for count > 0, AF is undefined.
        # in either case, do not touch AF
        cpu.ZF = Operators.ITE(count != 0, res == 0, cpu.ZF)
        cpu.SF = Operators.ITE(count != 0, (res & SIGN_MASK) != 0, cpu.SF)
        cpu.OF = Operators.ITE(count == 1, False, cpu.OF)
        cpu.PF = Operators.ITE(count != 0, cpu._calculate_parity_flag(res), cpu.PF)

    @instruction
    def SHR(cpu, dest, src):
        '''
        Shift logical right.

        The shift arithmetic right (SAR) and shift logical right (SHR) instructions shift the bits of the destination operand to
        the right (toward less significant bit locations). For each shift count, the least significant bit of the destination
        operand is shifted into the CF flag, and the most significant bit is either set or cleared depending on the instruction
        type. The SHR instruction clears the most significant bit.

        :param cpu: current CPU.
        :param dest: destination operand.
        :param src: count operand.
        '''
        OperandSize = dest.size
        count = Operators.ZEXTEND(src.read() & (OperandSize-1), OperandSize)
        value = dest.read()

        res = dest.write(value >> count) #UNSIGNED Operators.UDIV2 !! TODO Check

        MASK = (1<<OperandSize)-1
        SIGN_MASK = 1<<(OperandSize-1)

        if issymbolic(count):
            cpu.CF = Operators.ITE(count!=0, ((value >> Operators.ZEXTEND(count-1, OperandSize)) & 1) !=0, cpu.CF)
        else:
            if count != 0:
                cpu.CF = Operators.EXTRACT(value, count-1, 1) != 0

        cpu.ZF = Operators.ITE(count != 0, res == 0, cpu.ZF)
        cpu.SF = Operators.ITE(count != 0, (res & SIGN_MASK) != 0, cpu.SF)
        # OF is only defined for count == 1, but in practice (unit tests from real cpu) its calculated for count != 0
        cpu.OF = Operators.ITE(count != 0, ((value >> (OperandSize-1)) & 0x1) == 1, cpu.OF)
        cpu.PF = Operators.ITE(count != 0, cpu._calculate_parity_flag(res), cpu.PF)

    def _set_shiftd_flags(cpu, opsize, original, result, lastbit, count):

        MASK = (1 << opsize) - 1
        SIGN_MASK = 1 << (opsize - 1)

        # tempcount can be CL
        cpu.CF = Operators.OR(
                Operators.AND(cpu.CF, count == 0),
                Operators.AND(count != 0, lastbit))

        # on one bit shifts, OF is set if a sign change occurred, otherwise cleared
        # undefined for > 1 bit shifts
        signchange = (result & SIGN_MASK) != (original & SIGN_MASK)
        cpu.OF = Operators.ITE(count == 1,
                signchange,
                cpu.OF)

        cpu.PF = Operators.ITE(count == 0, cpu.PF, cpu._calculate_parity_flag(result))
        cpu.SF = Operators.ITE(count == 0, cpu.SF, (result & SIGN_MASK) !=0 )
        cpu.ZF = Operators.ITE(count == 0, cpu.ZF,  result == 0)

    @instruction
    def SHRD(cpu, dest, src, count):
        '''
        Double precision shift right.

        Shifts the first operand (destination operand) to the right the number of bits specified by the third operand
        (count operand). The second operand (source operand) provides bits to shift in from the left (starting with
        the most significant bit of the destination operand).

        :param cpu: current CPU.
        :param dest: destination operand.
        :param src: source operand.
        :param count: count operand
        '''
        OperandSize = dest.size
        MASK = ((1 << OperandSize) -1)
        # count is masked based on destination size
        tempCount =  Operators.ZEXTEND(count.read(), OperandSize) & (OperandSize - 1)

        if type(tempCount) in (int, long) and tempCount == 0:
            pass
        else:
            arg0 = dest.read()
            arg1 = src.read()
            # do the shift
            res = Operators.ITEBV(OperandSize, tempCount == 0, arg0,  (arg0 >> tempCount) | (arg1 << (dest.size-tempCount)))
            res = res & MASK
            dest.write(res)
            lastbit = 0 != (arg0 >> (tempCount - 1))&1

            cpu._set_shiftd_flags(OperandSize, arg0, res, lastbit, tempCount)

    @instruction
    def SHLD(cpu, dest, src, count):
        '''
        Double precision shift right.

        Shifts the first operand (destination operand) to the left the number of bits specified by the third operand
        (count operand). The second operand (source operand) provides bits to shift in from the right (starting with
        the least significant bit of the destination operand).

        :param cpu: current CPU.
        :param dest: destination operand.
        :param src: source operand.
        :param count: count operand
        '''
        OperandSize = dest.size
        tempCount =  Operators.ZEXTEND(count.read(), OperandSize) & (OperandSize - 1)
        arg0 = dest.read()
        arg1 = src.read()

        MASK = ((1<<OperandSize)-1)
        t0 = (arg0 << tempCount)
        t1 = arg1 >> (OperandSize-tempCount)
        res = Operators.ITEBV(OperandSize, tempCount == 0, arg0, t0 | t1)
        res = res & MASK
        dest.write(res)

        if type(tempCount) in (int, long) and tempCount == 0:
            pass
        else:
            SIGN_MASK = 1<<(OperandSize-1)
            lastbit = 0 != ((arg0 << (tempCount - 1)) & SIGN_MASK)

            cpu._set_shiftd_flags(OperandSize, arg0, res, lastbit, tempCount)

########################################################################################
# Generic Operations
########################################################################################
# Bits: BSF, BSR, BT, BTC, BTR, BTS, POPCNT
#
########################################################################################
    def _getMemoryBit(cpu, bitbase, bitoffset):
        ''' Calculate address and bit offset given a base address and a bit offset
            relative to that address (in the form of asm operands) '''
        assert bitbase.type == 'memory'
        assert bitbase.size >= bitoffset.size
        addr = bitbase.address()
        offt = Operators.SEXTEND(bitoffset.read(), bitoffset.size, bitbase.size)
        offt_is_neg = offt >= (1<<(bitbase.size-1))
        offt_in_bytes = offt / 8
        bitpos = offt % 8

        new_addr = addr + Operators.ITEBV(bitbase.size, offt_is_neg, -offt_in_bytes, offt_in_bytes)
        return (new_addr, bitpos)

    @instruction
    def BSF(cpu, dest, src):
        '''
        Bit scan forward.

        Searches the source operand (second operand) for the least significant
        set bit (1 bit). If a least significant 1 bit is found, its bit index
        is stored in the destination operand (first operand). The source operand
        can be a register or a memory location; the destination operand is a register.
        The bit index is an unsigned offset from bit 0 of the source operand.
        If the contents source operand are 0, the contents of the destination
        operand is undefined::

                    IF SRC  =  0
                    THEN
                        ZF  =  1;
                        DEST is undefined;
                    ELSE
                        ZF  =  0;
                        temp  =  0;
                        WHILE Bit(SRC, temp)  =  0
                        DO
                            temp  =  temp + 1;
                            DEST  =  temp;
                        OD;
                    FI;

        :param cpu: current CPU.
        :param dest: destination operand.
        :param src: source operand.
        '''
        value = src.read()
        flag = Operators.EXTRACT(value, 0, 1) == 1
        res = 0
        for pos in xrange(1, src.size):
            res  = Operators.ITEBV(dest.size, flag, res, pos)
            flag = Operators.OR(flag, Operators.EXTRACT(value, pos, 1) == 1 )

        cpu.ZF = value == 0
        dest.write(Operators.ITEBV(dest.size, cpu.ZF, dest.read(), res))

    @instruction
    def BSR(cpu, dest, src):
        '''
        Bit scan reverse.

        Searches the source operand (second operand) for the most significant
        set bit (1 bit). If a most significant 1 bit is found, its bit index is
        stored in the destination operand (first operand). The source operand
        can be a register or a memory location; the destination operand is a register.
        The bit index is an unsigned offset from bit 0 of the source operand.
        If the contents source operand are 0, the contents of the destination
        operand is undefined::

                IF SRC  =  0
                THEN
                    ZF  =  1;
                    DEST is undefined;
                ELSE
                    ZF  =  0;
                    temp  =  OperandSize - 1;
                    WHILE Bit(SRC, temp)  =  0
                    DO
                        temp  =  temp - 1;
                        DEST  =  temp;
                    OD;
                FI;

        :param cpu: current CPU.
        :param dest: destination operand.
        :param src: source operand.
        '''
        value = src.read()
        flag = Operators.EXTRACT(value, src.size-1, 1) == 1
        res = 0

        for pos in reversed(xrange(0, src.size)):
            res = Operators.ITEBV(dest.size, flag, res, pos)
            flag = Operators.OR(flag,  (Operators.EXTRACT(value, pos, 1) == 1))

        cpu.PF = cpu._calculate_parity_flag(res)
        cpu.ZF = value == 0
        dest.write(Operators.ITEBV(dest.size, cpu.ZF, dest.read(), res))

    @instruction
    def BT(cpu, dest, src):
        '''
        Bit Test.

        Selects the bit in a bit string (specified with the first operand, called the bit base) at the
        bit-position designated by the bit offset (specified by the second operand) and stores the value
        of the bit in the CF flag. The bit base operand can be a register or a memory location; the bit
        offset operand can be a register or an immediate value:
            - If the bit base operand specifies a register, the instruction takes the modulo 16, 32, or 64
              of the bit offset operand (modulo size depends on the mode and register size; 64-bit operands
              are available only in 64-bit mode).
            - If the bit base operand specifies a memory location, the operand represents the address of the
              byte in memory that contains the bit base (bit 0 of the specified byte) of the bit string. The
              range of the bit position that can be referenced by the offset operand depends on the operand size.

        :param cpu: current CPU.
        :param dest: bit base.
        :param src: bit offset.
        '''
        if dest.type == 'register':
            cpu.CF = ((dest.read() >> (src.read()%dest.size) ) &1) !=0
        elif dest.type == 'memory':
            addr, pos = cpu._getMemoryBit(dest, src)
            base, size, ty = cpu.get_descriptor(cpu.DS)
            value = cpu.read_int(addr+base, 8)
            cpu.CF = Operators.EXTRACT(value, pos, 1) == 1
        else:
            raise NotImplementedError("Unknown operand for BT: {}".format(dest.type))

    @instruction
    def BTC(cpu, dest, src):
        '''
        Bit test and complement.

        Selects the bit in a bit string (specified with the first operand, called
        the bit base) at the bit-position designated by the bit offset operand
        (second operand), stores the value of the bit in the CF flag, and complements
        the selected bit in the bit string.

        :param cpu: current CPU.
        :param dest: bit base operand.
        :param src: bit offset operand.
        '''
        if dest.type == 'register':
            value = dest.read()
            pos = src.read()%dest.size
            cpu.CF = value & (1<<pos) == 1<<pos
            dest.write(value ^ (1 << pos))
        elif dest.type == 'memory':
            addr, pos = cpu._getMemoryBit(dest, src)
            base, size, ty = cpu.get_descriptor(cpu.DS)
            addr += base
            value = cpu.read_int(addr, 8)
            cpu.CF = value & (1<<pos) == 1<<pos
            value = value ^ (1 << pos)
            cpu.write_int(addr, value, 8)
        else:
            raise NotImplementedError("Unknown operand for BTC: {}".format(dest.type))

    @instruction
    def BTR(cpu, dest, src):
        '''
        Bit test and reset.

        Selects the bit in a bit string (specified with the first operand, called
        the bit base) at the bit-position designated by the bit offset operand
        (second operand), stores the value of the bit in the CF flag, and clears
        the selected bit in the bit string to 0.

        :param cpu: current CPU.
        :param dest: bit base operand.
        :param src: bit offset operand.
        '''
        if dest.type == 'register':
            value = dest.read()
            pos = src.read() % dest.size
            cpu.CF = value & (1<<pos) == 1<<pos
            dest.write(value & ~(1 << pos))
        elif dest.type == 'memory':
            addr, pos = cpu._getMemoryBit(dest, src)
            base, size, ty = cpu.get_descriptor(cpu.DS)
            addr+=base
            value = cpu.read_int(addr, 8)
            cpu.CF = value & (1<<pos) == 1<<pos
            value = value & ~(1 << pos)
            cpu.write_int(addr, value, 8)
        else:
            raise NotImplementedError("Unknown operand for BTR: {}".format(dest.type))

    @instruction
    def BTS(cpu, dest, src):
        '''
        Bit test and set.

        Selects the bit in a bit string (specified with the first operand, called
        the bit base) at the bit-position designated by the bit offset operand
        (second operand), stores the value of the bit in the CF flag, and sets
        the selected bit in the bit string to 1.

        :param cpu: current CPU.
        :param dest: bit base operand.
        :param src: bit offset operand.
        '''

        if dest.type == 'register':
            value = dest.read()
            pos = src.read() % dest.size
            cpu.CF = value & (1<<pos) == 1<<pos
            dest.write(value | (1 << pos))
        elif dest.type == 'memory':
            addr, pos = cpu._getMemoryBit(dest, src)
            base, size, ty = cpu.get_descriptor(cpu.DS)
            addr+=base
            # read from addr
            value = cpu.read_int(addr, 8)
            cpu.CF = value & (1<<pos) == 1<<pos
            value = value | (1 << pos)
            cpu.write_int(addr, value, 8)
        else:
            raise NotImplementedError("Unknown operand for BTS: {}".format(dest.type))

    @instruction
    def POPCNT(cpu, dest, src):
        '''
        This instruction calculates of number of bits set to 1 in the second
        operand (source) and returns the count in the first operand (a destination
        register).
        Count = 0;
        For (i=0; i < OperandSize; i++) {
            IF (SRC[ i] = 1) // i'th bit
                THEN Count++;
            FI;
        }
        DEST = Count;
        Flags Affected
        OF, SF, ZF, AF, CF, PF are all cleared.
        ZF is set if SRC = 0, otherwise ZF is cleared
        '''
        count = 0;
        source = src.read()
        for i in range(src.size):
            count += Operators.ITEBV(dest.size, (source >> i)&1 == 1, 1, 0)
        dest.write(count)
        #Flags
        cpu.OF = False
        cpu.SF = False
        cpu.AF = False
        cpu.CF = False
        cpu.PF = False
        cpu.ZF = source == 0

########################################################################################
# Flag Operations
########################################################################################
# Bits: STD, CLD, STC, CLC,
#
########################################################################################

    @instruction
    def CLD(cpu):
        '''
        Clears direction flag.
        Clears the DF flag in the EFLAGS register. When the DF flag is set to 0, string operations
        increment the index registers (ESI and/or EDI)::

            DF  =  0;

        :param cpu: current CPU.
        '''
        cpu.DF = False

    @instruction
    def STD(cpu):
        '''
        Sets direction flag.

        Sets the DF flag in the EFLAGS register. When the DF flag is set to 1, string operations decrement
        the index registers (ESI and/or EDI)::

            DF  =  1;

        :param cpu: current CPU.
        '''
        cpu.DF = True

    @instruction
    def CLC(cpu):
        '''
        Clears CF
        :param cpu: current CPU.
        '''
        cpu.CF = False

    @instruction
    def STC(cpu):
        '''
        Sets CF
        :param cpu: current CPU.
        '''
        cpu.CF = True

########################################################################################
# Generic Operations
########################################################################################
# Bits: CMPS, INS, LODS, MOVS, OUTS, SCAS, STOS
#
########################################################################################
    @repe
    def CMPS(cpu, dest, src):
        '''
        Compares string operands.

        Compares the byte, word, double word or quad specified with the first source
        operand with the byte, word, double or quad word specified with the second
        source operand and sets the status flags in the EFLAGS register according
        to the results. Both the source operands are located in memory::

                temp  = SRC1 - SRC2;
                SetStatusFlags(temp);
                IF (byte comparison)
                THEN IF DF  =  0
                    THEN
                        (E)SI  =  (E)SI + 1;
                        (E)DI  =  (E)DI + 1;
                    ELSE
                        (E)SI  =  (E)SI - 1;
                        (E)DI  =  (E)DI - 1;
                    FI;
                ELSE IF (word comparison)
                    THEN IF DF  =  0
                        (E)SI  =  (E)SI + 2;
                        (E)DI  =  (E)DI + 2;
                    ELSE
                        (E)SI  =  (E)SI - 2;
                        (E)DI  =  (E)DI - 2;
                    FI;
                ELSE (* doubleword comparison*)
                    THEN IF DF  =  0
                        (E)SI  =  (E)SI + 4;
                        (E)DI  =  (E)DI + 4;
                    ELSE
                        (E)SI  =  (E)SI - 4;
                        (E)DI  =  (E)DI - 4;
                    FI;
                FI;

        :param cpu: current CPU.
        :param dest: first source operand.
        :param src: second source operand.
        '''
        src_reg = {8: 'SI', 32: 'ESI', 64: 'RSI'}[cpu.address_bit_size]
        dest_reg = {8: 'DI', 32: 'EDI', 64: 'RDI'}[cpu.address_bit_size]

        base, _, ty = cpu.get_descriptor(cpu.DS)

        src_addr = cpu.read_register(src_reg) + base
        dest_addr = cpu.read_register(dest_reg) + base
        size = dest.size

        #Compare
        arg1 = cpu.read_int(dest_addr, size)
        arg0 = cpu.read_int(src_addr, size)
        res = (arg0 - arg1) & ((1<<size)-1)

        cpu._calculate_CMP_flags(size, res, arg0, arg1)

        #Advance EDI/ESI pointers
        increment = Operators.ITEBV(cpu.address_bit_size, cpu.DF, -size/8, size/8)
        cpu.write_register(src_reg, cpu.read_register(src_reg) + increment)
        cpu.write_register(dest_reg, cpu.read_register(dest_reg) + increment)

    @rep
    def LODS(cpu, dest, src):
        '''
        Loads string.

        Loads a byte, word, or doubleword from the source operand into the AL, AX, or EAX register, respectively. The
        source operand is a memory location, the address of which is read from the DS:ESI or the DS:SI registers
        (depending on the address-size attribute of the instruction, 32 or 16, respectively). The DS segment may be over-
        ridden with a segment override prefix.
        After the byte, word, or doubleword is transferred from the memory location into the AL, AX, or EAX register, the
        (E)SI register is incremented or decremented automatically according to the setting of the DF flag in the EFLAGS
        register. (If the DF flag is 0, the (E)SI register is incremented; if the DF flag is 1, the ESI register is decremented.)
        The (E)SI register is incremented or decremented by 1 for byte operations, by 2 for word operations, or by 4 for
        doubleword operations.

        :param cpu: current CPU.
        :param dest: source operand.
        '''
        src_reg = {8: 'SI', 32: 'ESI', 64: 'RSI'}[cpu.address_bit_size]
        base, _, ty = cpu.get_descriptor(cpu.DS)

        src_addr = cpu.read_register(src_reg) + base
        size = dest.size

        arg0 = cpu.read_int(src_addr, size)
        dest.write(arg0)

        increment = Operators.ITEBV(cpu.address_bit_size, cpu.DF, -size/8, size/8)
        cpu.write_register(src_reg, cpu.read_register(src_reg) + increment)

    @rep
    def MOVS(cpu, dest, src):
        '''
        Moves data from string to string.

        Moves the byte, word, or doubleword specified with the second operand (source operand) to the location specified
        with the first operand (destination operand). Both the source and destination operands are located in memory. The
        address of the source operand is read from the DS:ESI or the DS:SI registers (depending on the address-size
        attribute of the instruction, 32 or 16, respectively). The address of the destination operand is read from the ES:EDI
        or the ES:DI registers (again depending on the address-size attribute of the instruction). The DS segment may be
        overridden with a segment override prefix, but the ES segment cannot be overridden.

        :param cpu: current CPU.
        :param dest: destination operand.
        :param src: source operand.
        '''
        base, size, ty = cpu.get_descriptor(cpu.DS)
        src_addr = src.address() + base
        dest_addr = dest.address() + base

        src_reg = src.mem.base
        dest_reg = dest.mem.base
        size = dest.size

        #Copy the data
        dest.write(src.read())

        #Advance EDI/ESI pointers
        increment = Operators.ITEBV(cpu.address_bit_size, cpu.DF, -size/8, size/8)
        cpu.write_register(src_reg, cpu.read_register(src_reg) + increment)
        cpu.write_register(dest_reg, cpu.read_register(dest_reg) + increment)

    @repe
    def SCAS(cpu, dest, src):
        '''
        Scans String.

        Compares the byte, word, or double word specified with the memory operand
        with the value in the AL, AX, EAX, or RAX register, and sets the status flags
        according to the results. The memory operand address is read from either
        the ES:RDI, ES:EDI or the ES:DI registers (depending on the address-size
        attribute of the instruction, 32 or 16, respectively)::

                IF (byte comparison)
                THEN
                    temp  =  AL - SRC;
                    SetStatusFlags(temp);
                    THEN IF DF  =  0
                        THEN (E)DI  =  (E)DI + 1;
                        ELSE (E)DI  =  (E)DI - 1;
                        FI;
                    ELSE IF (word comparison)
                        THEN
                            temp  =  AX - SRC;
                            SetStatusFlags(temp)
                            THEN IF DF  =  0
                                THEN (E)DI  =  (E)DI + 2;
                                ELSE (E)DI  =  (E)DI - 2;
                                FI;
                     ELSE (* doubleword comparison *)
                           temp  =  EAX - SRC;
                           SetStatusFlags(temp)
                           THEN IF DF  =  0
                                THEN
                                    (E)DI  =  (E)DI + 4;
                                ELSE
                                    (E)DI  =  (E)DI - 4;
                                FI;
                           FI;
                     FI;

        :param cpu: current CPU.
        :param dest: destination operand.
        :param src: source operand.
        '''
        dest_reg = dest.reg
        mem_reg = src.mem.base #, src.type, src.read()
        size = dest.size
        arg0 = dest.read()
        arg1 = src.read()
        res = arg0 - arg1
        cpu._calculate_CMP_flags( size, res, arg0, arg1)

        increment = Operators.ITEBV(cpu.address_bit_size, cpu.DF, -size/8, size/8)
        cpu.write_register(mem_reg, cpu.read_register(mem_reg) + increment)

    @rep
    def STOS(cpu, dest, src):
        '''
        Stores String.

        Stores a byte, word, or doubleword from the AL, AX, or EAX register,
        respectively, into the destination operand. The destination operand is
        a memory location, the address of which is read from either the ES:EDI
        or the ES:DI registers (depending on the address-size attribute of the
        instruction, 32 or 16, respectively). The ES segment cannot be overridden
        with a segment override prefix.

        :param cpu: current CPU.
        :param dest: destination operand.
        :param src: source operand.
        '''
        size = src.size
        dest.write(src.read())
        dest_reg = dest.mem.base
        increment = Operators.ITEBV({'RDI':64, 'EDI':32, 'DI':16}[dest_reg], cpu.DF, -size/8, size/8)
        cpu.write_register(dest_reg, cpu.read_register(dest_reg) + increment)


########################################################################################
# MMX Operations
########################################################################################
# State Management: EMMS
#
########################################################################################
    @instruction
    def EMMS(cpu):
        '''
        Empty MMX Technology State

        Sets the values of all the tags in the x87 FPU tag word to empty (all
        1s). This operation marks the x87 FPU data registers (which are aliased
        to the MMX technology registers) as available for use by x87 FPU
        floating-point instructions.

            x87FPUTagWord <- FFFFH;
        '''
        cpu.FPTAG = 0xFFFF

#@@@@@@@@@@@@@@@@@@@@@@@@@@@@@@@@@@@@@@@@@@@@@@@@@@@@@@@@@@@@@@@@@@@@@@@@@@@@@@@@@@@@@@@@@@
#@@@@@@@@@@@@@@@@@@@@@@@@@@@@@@@@@@@@@@@@@@@@@@@@@@@@@@@@@@@@@@@@@@@@@@@@@@@@@@@@@@@@@@@@@@
#@@@@@@@@@@@@@@@@@@@@@@@@@@@@@@@@@@@@@@@@@@@@@@@@@@@@@@@@@@@@@@@@@@@@@@@@@@@@@@@@@@@@@@@@@@
#@@@@@@@@@@@@@@@@@ compulsive coding after this @@@@@@@@@@@@@@@@@@@@@@@@@@@@@@@@@@@@@@@@@@@
    @instruction
    def STMXCSR(cpu, dest):
        '''Store MXCSR Register State
        Stores the contents of the MXCSR control and status register to the destination operand.
        The destination operand is a 32-bit memory location. The reserved bits in the MXCSR register
        are stored as 0s.'''
        dest.write(0x1F80)

    @instruction
    def PAUSE(cpu):
        pass

    @instruction
    def ANDN(cpu, dest, src1, src2):
        '''Performs a bitwise logical AND of inverted second operand (the first source operand)
           with the third operand (the second source operand). The result is stored in the first
           operand (destination operand).

                DEST <- (NOT SRC1) bitwiseAND SRC2;
                SF <- DEST[OperandSize -1];
                ZF <- (DEST = 0);
           Flags Affected
                SF and ZF are updated based on result. OF and CF flags are cleared. AF and PF flags are undefined.
        '''
        value = ~src1.read() & src2.read()
        dest.write(value)
        cpu.ZF = value == 0
        cpu.SF = (value & (1 << dest.size)) != 0
        cpu.OF = False
        cpu.CF = False

    @instruction
    def SHLX(cpu, dest, src, count):
        '''
        The shift arithmetic left.

        Shifts the bits in the first operand (destination operand) to the left or right by the number of bits specified in the
        second operand (count operand). Bits shifted beyond the destination operand boundary are first shifted into the CF
        flag, then discarded. At the end of the shift operation, the CF flag contains the last bit shifted out of the destination
        operand.

        :param cpu: current CPU.
        :param dest: destination operand.
        :param src: count operand.
        '''
        OperandSize = dest.size
        count = count.read()
        countMask = { 8 : 0x1f,
                      16: 0x1f,
                      32: 0x1f,
                      64: 0x3f }[OperandSize]
        tempCount = Operators.ZEXTEND(count & countMask , dest.size)
        tempDest = value = src.read()
        res = dest.write(Operators.ITEBV(dest.size, tempCount == 0, tempDest, value << tempCount))


    @instruction
    def SHRX(cpu, dest, src, count):
        '''
        The shift arithmetic right.

        :param cpu: current CPU.
        :param dest: destination operand.
        :param src: count operand.
        '''
        OperandSize = dest.size
        count = count.read()
        countMask = { 8 : 0x1f,
                      16: 0x1f,
                      32: 0x1f,
                      64: 0x3f }[OperandSize]
        tempCount = Operators.ZEXTEND(count & countMask , dest.size)
        tempDest = value = src.read()
        res = dest.write(Operators.ITEBV(dest.size, tempCount == 0, tempDest, value >> tempCount))

    @instruction
    def SARX(cpu, dest, src, count):
        '''
        The shift arithmetic right.

        :param cpu: current CPU.
        :param dest: destination operand.
        :param src: count operand.
        '''
        OperandSize = dest.size
        count = count.read()
        countMask = { 8 : 0x1f,
                      16: 0x1f,
                      32: 0x1f,
                      64: 0x3f }[OperandSize]
        tempCount =  count & countMask
        tempDest = value = src.read()

        sign = value & (1<<(OperandSize-1))
        while tempCount != 0:
            cpu.CF = (value & 0x1) != 0 #LSB
            value = (value >> 1 ) | sign
            tempCount = tempCount-1
        res = dest.write(value)

    @instruction
    def PMINUB(cpu, dest, src):
        dest_value = dest.read()
        src_value = src.read()
        result = 0
        for pos in range(0,dest.size,8):
            itema = (dest_value >> pos) & 0xff
            itemb = (src_value >> pos) & 0xff
            result |= Operators.ITEBV(dest.size, itema < itemb, itema, itemb) <<pos
        dest.write(result)

    @instruction
    def VPXOR(cpu, dest, arg0, arg1):
        res = dest.write(arg0.read() ^ arg1.read())

    @instruction
    def PXOR(cpu, dest, src):
        '''
        Logical exclusive OR.

        Performs a bitwise logical exclusive-OR (XOR) operation on the quadword
        source (second) and destination (first) operands and stores the result
        in the destination operand location. The source operand can be an MMX(TM)
        technology register or a quadword memory location; the destination operand
        must be an MMX register. Each bit of the result is 1 if the corresponding
        bits of the two operands are different; each bit is 0 if the corresponding
        bits of the operands are the same::

            DEST  =  DEST XOR SRC;

        :param cpu: current CPU.
        :param dest: destination operand.
        :param src: quadword source operand.
        '''
        res = dest.write(dest.read() ^ src.read())

    def _PUNPCKL(cpu, dest, src, item_size):
        '''
        Generic PUNPCKL
        '''
        assert dest.size == src.size
        size = dest.size
        dest_value = dest.read()
        src_value = src.read()
        mask = (1 << item_size)-1
        res = 0
        count =0
        for pos in xrange(0, size/item_size):
            if count >= size:
                break
            item0 = Operators.ZEXTEND( ( dest_value >> (pos * item_size) )& mask, size)
            item1 = Operators.ZEXTEND( ( src_value >> (pos * item_size) )& mask, size)
            res |= item0 << count
            count += item_size
            res |= item1 << count
            count += item_size

        dest.write(res)

    def _PUNPCKH(cpu, dest, src, item_size):
        '''
        Generic PUNPCKH
        '''
        assert dest.size == src.size
        size = dest.size
        dest_value = dest.read()
        src_value = src.read()
        mask = (1 << item_size)-1
        res = 0
        count = 0
        for pos in reversed(xrange(0, size/item_size)):
            if count >= size:
                break
            item0 = Operators.ZEXTEND( ( dest_value >> (pos * item_size) )& mask, size)
            item1 = Operators.ZEXTEND( ( src_value >> (pos * item_size) )& mask, size)
            res = res << item_size
            res |= item1
            res = res << item_size
            res |= item0
            count += item_size*2

        dest.write(res)

    @instruction
    def PUNPCKHBW(cpu, dest, src):
        cpu._PUNPCKH(dest, src, 8)

    @instruction
    def PUNPCKHWD(cpu, dest, src):
        cpu._PUNPCKH(dest, src, 16)

    @instruction
    def PUNPCKHDQ(cpu, dest, src):
        cpu._PUNPCKH(dest, src, 32)

    @instruction
    def PUNPCKHQDQ(cpu, dest, src):
        cpu._PUNPCKH(dest, src, 64)

    @instruction
    def PUNPCKLBW(cpu, dest, src):
        '''
        Interleaves the low-order bytes of the source and destination operands.

        Unpacks and interleaves the low-order data elements (bytes, words, doublewords, and quadwords)
        of the destination operand (first operand) and source operand (second operand) into the
        destination operand.

        :param cpu: current CPU.
        :param dest: destination operand.
        :param src: source operand.
        '''
        cpu._PUNPCKL(dest, src, 8)

    @instruction
    def PUNPCKLWD(cpu, dest, src):
        '''
        Interleaves the low-order bytes of the source and destination operands.

        Unpacks and interleaves the low-order data elements (bytes, words, doublewords, and quadwords)
        of the destination operand (first operand) and source operand (second operand) into the
        destination operand.

        :param cpu: current CPU.
        :param dest: destination operand.
        :param src: source operand.
        '''
        cpu._PUNPCKL(dest, src, 16)

    @instruction
    def PUNPCKLQDQ(cpu, dest, src):
        '''
        Interleaves the low-order quad-words of the source and destination operands.

        Unpacks and interleaves the low-order data elements (bytes, words, doublewords, and quadwords)
        of the destination operand (first operand) and source operand (second operand) into the
        destination operand.

        :param cpu: current CPU.
        :param dest: destination operand.
        :param src: source operand.
        '''
        cpu._PUNPCKL(dest, src, 64)

    @instruction
    def PUNPCKLDQ(cpu, dest, src):
        '''
        Interleaves the low-order double-words of the source and destination operands.

        Unpacks and interleaves the low-order data elements (bytes, words, doublewords, and quadwords)
        of the destination operand (first operand) and source operand (second operand) into the
        destination operand.

        :param cpu: current CPU.
        :param dest: destination operand.
        :param src: source operand.
        '''
        cpu._PUNPCKL(dest, src, 32)


    @instruction
    def PSHUFW(cpu, op0, op1, op3):
        '''
        Packed shuffle words.

        Copies doublewords from source operand (second operand) and inserts them in the destination operand
        (first operand) at locations selected with the order operand (third operand).

        :param cpu: current CPU.
        :param op0: destination operand.
        :param op1: source operand.
        :param op3: order operand.
         '''
        size = op0.size
        arg0 = op0.read()
        arg1 = op1.read()
        arg3 = Operators.ZEXTEND(op3.read(),size)
        assert size == 64
        arg0 |= ((arg1 >> ((arg3>>0)&3 * 16))&0xffff)
        arg0 |= ((arg1 >> ((arg3>>2)&3 * 16))&0xffff)<<16
        arg0 |= ((arg1 >> ((arg3>>4)&3 * 16))&0xffff)<<32
        arg0 |= ((arg1 >> ((arg3>>6)&3 * 16))&0xffff)<<48
        op0.write(arg0)

    @instruction
    def PSHUFLW(cpu, op0, op1, op3):
        '''
        Shuffle Packed Low Words

        Copies words from the low quadword of the source operand (second operand)
        and inserts them in the low quadword of the destination operand (first operand)
        at word locations selected with the order operand (third operand).

        This operation is similar to the operation used by the PSHUFD instruction.

            Operation
            Destination[0..15] = (Source >> (Order[0..1] * 16))[0..15];
            Destination[16..31] = (Source >> (Order[2..3] * 16))[0..15];
            Destination[32..47] = (Source >> (Order[4..5] * 16))[0..15];
            Destination[48..63] = (Source >> (Order[6..7] * 16))[0..15];
            Destination[64..127] = Source[64..127];
        '''
        size = op0.size
        arg0 = op0.read()
        arg1 = op1.read()
        arg3 = Operators.ZEXTEND(op3.read(),size)
        arg0 = arg1&0xffffffffffffffff0000000000000000
        arg0 |= ((arg1 >> (((arg3>>0)&3) * 16))&0xffff)
        arg0 |= ((arg1 >> (((arg3>>2)&3) * 16))&0xffff)<<16
        arg0 |= ((arg1 >> (((arg3>>4)&3) * 16))&0xffff)<<32
        arg0 |= ((arg1 >> (((arg3>>6)&3) * 16))&0xffff)<<48

        op0.write(arg0)

    @instruction
    def PSHUFD(cpu, op0, op1, op3):
        '''
        Packed shuffle doublewords.

        Copies doublewords from source operand (second operand) and inserts them in the destination operand
        (first operand) at locations selected with the order operand (third operand).

        :param cpu: current CPU.
        :param op0: destination operand.
        :param op1: source operand.
        :param op3: order operand.
         '''
        size = op0.size
        arg0 = op0.read()
        arg1 = op1.read()
        order = Operators.ZEXTEND(op3.read(), size)

        arg0 = arg0 & 0xffffffffffffffffffffffffffffffff00000000000000000000000000000000
        arg0 |= ((arg1 >> (((order>>0)&3) * 32))&0xffffffff)
        arg0 |= ((arg1 >> (((order>>2)&3) * 32))&0xffffffff)<<32
        arg0 |= ((arg1 >> (((order>>4)&3) * 32))&0xffffffff)<<64
        arg0 |= ((arg1 >> (((order>>6)&3) * 32))&0xffffffff)<<96

        op0.write(arg0)

    @instruction
    def MOVDQU(cpu, op0, op1):
        '''
        Moves unaligned double quadword.

        Moves a double quadword from the source operand (second operand) to the destination operand
        (first operand)::

            OP0  =  OP1;

        :param cpu: current CPU.
        :param op0: destination operand.
        :param op1: source operand.
        '''

        op0.write(op1.read())

    @instruction
    def MOVDQA(cpu, op0, op1):
        '''
        Moves aligned double quadword.

        Moves a double quadword from the source operand (second operand) to the destination operand
        (first operand)::
            OP0  =  OP1;

        :param cpu: current CPU.
        :param op0: destination operand.
        :param op1: source operand.
        @todo: check alignment.
        '''
        op0.write(op1.read())

    @instruction
    def PCMPEQB(cpu, op0, op1):
        '''
        Packed compare for equal.

        Performs a SIMD compare for equality of the packed bytes, words, or doublewords in the
        destination operand (first operand) and the source operand (second operand). If a pair of
        data elements are equal, the corresponding data element in the destination operand is set
        to all 1s; otherwise, it is set to all 0s. The source operand can be an MMX(TM) technology
        register or a 64-bit memory location, or it can be an XMM register or a 128-bit memory location.
        The destination operand can be an MMX or an XMM register.
        The PCMPEQB instruction compares the bytes in the destination operand to the corresponding bytes
        in the source operand.

        :param cpu: current CPU.
        :param op0: destination operand.
        :param op1: source operand.
        '''
        arg0 = op0.read()
        arg1 = op1.read()
        res = 0

        for i in xrange(0,op0.size,8):
            res = Operators.ITEBV(op0.size, Operators.EXTRACT(arg0, i, 8) == Operators.EXTRACT(arg1, i, 8), res | (0xff << i), res )
            #if (arg0>>i)&0xff == (arg1>>i)&0xff:
            #    res = res | (0xff << i)
        op0.write(res)

    @instruction
    def PMOVMSKB(cpu, op0, op1):
        '''
        Moves byte mask to general-purpose register.

        Creates an 8-bit mask made up of the most significant bit of each byte of the source operand
        (second operand) and stores the result in the low byte or word of the destination operand
        (first operand). The source operand is an MMX(TM) technology or an XXM register; the destination
        operand is a general-purpose register.

        :param cpu: current CPU.
        :param op0: destination operand.
        :param op1: source operand.
        '''
        arg0 = op0.read()
        arg1 = op1.read()

        res = 0
        for i in reversed(xrange(7,op1.size,8)):
            res = (res<<1) | ((arg1>>i)&1)
        op0.write(Operators.EXTRACT(res,0,op0.size))

    @instruction
    def PSRLDQ(cpu, dest, src):
        '''
        Packed shift right logical double quadword.

        Shifts the destination operand (first operand) to the right by the number
        of bytes specified in the count operand (second operand). The empty high-order
        bytes are cleared (set to all 0s). If the value specified by the count
        operand is greater than 15, the destination operand is set to all 0s.
        The destination operand is an XMM register. The count operand is an 8-bit
        immediate::

            TEMP  =  SRC;
            if (TEMP > 15) TEMP  =  16;
            DEST  =  DEST >> (temp * 8);

        :param cpu: current CPU.
        :param dest: destination operand.
        :param src: count operand.
        '''
        # TODO(yan): Verify the correctness of truncating SRC like this ( tests
        # use '-1' as the value
        temp = Operators.EXTRACT(src.read(), 0, 8)
        temp = Operators.ITEBV(src.size, temp > 15, 16, temp)
        dest.write(dest.read()>>(temp*8))

    @instruction
    def NOP(cpu, arg0=None):
        '''
        No Operation.

        Performs no operation. This instruction is a one-byte instruction that  takes up space in the
        instruction stream but does not affect the machine.
        The NOP instruction is an alias mnemonic for the XCHG (E)AX, (E)AX instruction.

        :param cpu: current CPU.
        :param arg0: this argument is ignored.
        '''
        pass


    @instruction
    def MOVD(cpu, op0, op1):
        cpu._writeCorrectSize(op0, op1)

    @instruction
    def MOVZX(cpu, op0, op1):
        '''
        Moves with zero-extend.

        Copies the contents of the source operand (register or memory location) to the destination
        operand (register) and zero extends the value to 16 or 32 bits. The size of the converted value
        depends on the operand-size attribute::

                OP0  =  ZeroExtend(OP1);

        :param cpu: current CPU.
        :param op0: destination operand.
        :param op1: source operand.
        '''
        op0.write(Operators.ZEXTEND(op1.read(), op0.size))

    @instruction
    def MOVSX(cpu, op0, op1):
        '''
        Moves with sign-extension.

        Copies the contents of the source operand (register or memory location) to the destination
        operand (register) and sign extends the value to 16::

                OP0  =  SignExtend(OP1);

        :param cpu: current CPU.
        :param op0: destination operand.
        :param op1: source operand.
        '''
        op0.write(Operators.SEXTEND(op1.read(), op1.size, op0.size))

    @instruction
    def MOVSXD(cpu, op0, op1):
        '''Move DWORD with sign extension to QWORD.'''
        op0.write(Operators.SEXTEND(op1.read(), op1.size, op0.size))

    @instruction
    def CQO(cpu):
        '''
        RDX:RAX = sign-extend of RAX.
        '''
        res = Operators.SEXTEND(cpu.RAX,64,128)
        cpu.RAX = Operators.EXTRACT(res,0,64)
        cpu.RDX = Operators.EXTRACT(res,64,64)

    @instruction
    def CDQE(cpu):
        '''
        RAX = sign-extend of EAX.
        '''
        cpu.RAX = Operators.SEXTEND(cpu.EAX,32,64)

    @instruction
    def CDQ(cpu):
        '''
        EDX:EAX = sign-extend of EAX
        '''
        cpu.EDX = Operators.EXTRACT(Operators.SEXTEND(cpu.EAX, 32, 64), 32, 32)


    @instruction
    def CWDE(cpu):
        '''
        Converts word to doubleword.

        ::
            DX = sign-extend of AX.

        :param cpu: current CPU.
        '''
        bit = Operators.EXTRACT(cpu.AX, 15, 1)
        cpu.EAX = Operators.SEXTEND(cpu.AX, 16, 32)
        cpu.EDX = Operators.SEXTEND(bit, 1, 32)

    @instruction
    def CBW(cpu):
        '''
        Converts byte to word.

        Double the size of the source operand by means of sign extension::

                AX = sign-extend of AL.

        :param cpu: current CPU.
        '''
        cpu.AX = Operators.SEXTEND(cpu.AL,8,16)

    @instruction
    def RDTSC(cpu):
        '''
        Reads time-stamp counter.

        Loads the current value of the processor's time-stamp counter into the EDX:EAX registers.
        The time-stamp counter is contained in a 64-bit MSR. The high-order 32 bits of the MSR are
        loaded into the EDX register, and the low-order 32 bits are loaded into the EAX register.
        The processor increments the time-stamp counter MSR every clock cycle and resets it to 0 whenever
        the processor is reset.

        :param cpu: current CPU.
        '''
        val = cpu.icount
        cpu.RAX = val&0xffffffff
        cpu.RDX = (val>>32)&0xffffffff


    #AVX
    def _writeCorrectSize(cpu, op0, op1):
        if op0.size > op1.size:
            op0.write(Operators.ZEXTEND(op1.read(), op0.size))
        else:
            op0.write(Operators.EXTRACT(op1.read(), 0, op0.size))

    @instruction
    def VMOVD(cpu, op0, op1):
        cpu._writeCorrectSize(op0, op1)

    #MMX
    @instruction
    def VMOVUPS(cpu, op0, op1):
        arg1 = op1.read()
        op0.write(arg1)


    @instruction
    def VMOVAPS(cpu, op0, op1):
        arg1 = op1.read()
        op0.write(arg1)


    @instruction
    def VMOVQ(cpu, op0, op1):
        cpu._writeCorrectSize(op0, op1)

    #FPU:
    @instruction
    def FNSTCW(cpu, dest):
        '''
        Stores x87 FPU Control Word.

        Stores the current value of the FPU control word at the specified destination in memory.
        The FSTCW instruction checks for and handles pending unmasked floating-point exceptions
        before storing the control word; the FNSTCW instruction does not::

            DEST  =  FPUControlWord;

        :param cpu: current CPU.
        :param dest: destination operand.
        '''
        cpu.write_int(dest.address(), cpu.FPCW, 16)


    @instruction
    def SYSCALL(cpu):
        '''
        Calls to interrupt procedure.

        The INT n instruction generates a call to the interrupt or exception handler specified
        with the destination operand. The INT n instruction is the  general mnemonic for executing
        a software-generated call to an interrupt handler. The INTO instruction is a special
        mnemonic for calling overflow exception (#OF), interrupt vector number 4. The overflow
        interrupt checks the OF flag in the EFLAGS register and calls the overflow interrupt handler
        if the OF flag is set to 1.

        :param cpu: current CPU.
        '''
        cpu.RCX = cpu.RIP
        cpu.R11 = cpu.RFLAGS
        raise Syscall()

    @instruction
    def MOVLPD(cpu, dest, src):
        '''
        Moves low packed double-precision floating-point value.

        Moves a double-precision floating-point value from the source operand (second operand) and the
        destination operand (first operand). The source and destination operands can be an XMM register
        or a 64-bit memory location. This instruction allows double-precision floating-point values to be moved
        to and from the low quadword of an XMM register and memory. It cannot be used for register to register
        or memory to memory moves. When the destination operand is an XMM register, the high quadword of the
        register remains unchanged.

        :param cpu: current CPU.
        :param dest: destination operand.
        :param src: source operand.
        '''
        value = src.read()
        if src.size == 64 and dest.size == 128:
            value = (dest.read() & 0xffffffffffffffff0000000000000000) | Operators.ZEXTEND(value, 128)
        dest.write(value)

    @instruction
    def MOVHPD(cpu, dest, src):
        '''
        Moves high packed double-precision floating-point value.

        Moves a double-precision floating-point value from the source operand (second operand) and the
        destination operand (first operand). The source and destination operands can be an XMM register
        or a 64-bit memory location. This instruction allows double-precision floating-point values to be moved
        to and from the high quadword of an XMM register and memory. It cannot be used for register to
        register or memory to memory moves. When the destination operand is an XMM register, the low quadword
        of the register remains unchanged.

        :param cpu: current CPU.
        :param dest: destination operand.
        :param src: source operand.
        '''
        if src.size == 128:
            assert dest.size == 64
            dest.write(Operators.EXTRACT(src.read(), 64, 64))
        else:
            assert src.size == 64 and dest.size == 128
            value = Operators.EXTRACT(dest.read(),0, 64) #low part
            dest.write(Operators.CONCAT(128, src.read(), value))

    @instruction
    def PSUBB(cpu, dest, src):
        '''
        Packed subtract.

        Performs a SIMD subtract of the packed integers of the source operand (second operand) from the packed
        integers of the destination operand (first operand), and stores the packed integer results in the
        destination operand. The source operand can be an MMX(TM) technology register or a 64-bit memory location,
        or it can be an XMM register or a 128-bit memory location. The destination operand can be an MMX or an XMM
        register.
        The PSUBB instruction subtracts packed byte integers. When an individual result is too large or too small
        to be represented in a byte, the result is wrapped around and the low 8 bits are written to the
        destination element.

        :param cpu: current CPU.
        :param dest: destination operand.
        :param src: source operand.
        '''
        result = []
        value_a = dest.read()
        value_b = src.read()
        for i in reversed(range(0,dest.size,8)):
            a = Operators.EXTRACT(value_a, i, 8)
            b = Operators.EXTRACT(value_b, i, 8)
            result.append((a-b)&0xff)
        dest.write(Operators.CONCAT(8 * len(result), *result))

    @instruction
    def POR(cpu, dest, src):
        '''
        Performs a bitwise logical OR operation on the source operand (second operand) and the destination operand
        (first operand) and stores the result in the destination operand. The source operand can be an MMX technology
        register or a 64-bit memory location or it can be an XMM register or a 128-bit memory location. The destination
        operand can be an MMX technology register or an XMM register. Each bit of the result is set to 1 if either
        or both of the corresponding bits of the first and second operands are 1; otherwise, it is set to 0.
        '''
        res = dest.write(dest.read()|src.read())
    @instruction
    def XORPS(cpu, dest, src):
        '''
        Performs a bitwise logical OR operation on the source operand (second operand) and the destination operand
        (first operand) and stores the result in the destination operand. The source operand can be an MMX technology
        register or a 64-bit memory location or it can be an XMM register or a 128-bit memory location. The destination
        operand can be an MMX technology register or an XMM register. Each bit of the result is set to 1 if either
        or both of the corresponding bits of the first and second operands are 1; otherwise, it is set to 0.
        '''
        res = dest.write(dest.read()^src.read())

    @instruction
    def VORPD(cpu, dest, src, src2):
        '''
        Performs a bitwise logical OR operation on the source operand (second operand) and second source operand (third operand)
         and stores the result in the destination operand (first operand).
        '''
        res = dest.write(src.read() | src2.read())

    @instruction
    def VORPS(cpu, dest, src, src2):
        '''
        Performs a bitwise logical OR operation on the source operand (second operand) and second source operand (third operand)
         and stores the result in the destination operand (first operand).
        '''
        res = dest.write(src.read() | src2.read())


    @instruction
    def PTEST(cpu, dest, src):
        ''' PTEST
         PTEST set the ZF flag if all bits in the result are 0 of the bitwise AND
         of the first source operand (first operand) and the second source operand
         (second operand). Also this sets the CF flag if all bits in the result
         are 0 of the bitwise AND of the second source operand (second operand)
         and the logical NOT of the destination operand.
        '''
        cpu.OF = False
        cpu.AF = False
        cpu.PF = False
        cpu.SF = False
        cpu.ZF = ( Operators.EXTRACT(dest.read(),0,128) & Operators.EXTRACT(src.read(),0,128) ) == 0
        cpu.CF = ( Operators.EXTRACT(src.read(),0,128) & ~(Operators.EXTRACT(dest.read(),0,128))) == 0


    @instruction
    def VPTEST(cpu, dest, src):
        cpu.OF = False
        cpu.AF = False
        cpu.PF = False
        cpu.SF = False
        cpu.ZF = (dest.read() & src.read()) == 0
        cpu.CF = (dest.read() & ~src.read()) == 0

    @instruction
    def MOVAPS(cpu, dest, src):
        '''
        Moves aligned packed single-precision floating-point values.

        Moves a double quadword containing four packed single-precision floating-point numbers from the
        source operand (second operand) to the destination operand (first operand). This instruction can be
        used to load an XMM register from a 128-bit memory location, to store the contents of an XMM register
        into a 128-bit memory location, or move data between two XMM registers.
        When the source or destination operand is a memory operand, the operand must be aligned on a 16-byte
        boundary or a general-protection exception (#GP) will be generated::

                DEST  =  SRC;

        :param cpu: current CPU.
        :param dest: destination operand.
        :param src: source operand.
        '''
        dest.write(src.read())

    @instruction
    def MOVQ(cpu, dest, src):
        '''
        Move quadword.

        Copies a quadword from the source operand (second operand) to the destination operand (first operand).
        The source and destination operands can be MMX(TM) technology registers, XMM registers, or 64-bit memory
        locations. This instruction can be used to move a between two MMX registers or between an MMX register
        and a 64-bit memory location, or to move data between two XMM registers or between an XMM register and
        a 64-bit memory location. The instruction cannot be used to transfer data between memory locations.
        When the source operand is an XMM register, the low quadword is moved; when the destination operand is
        an XMM register, the quadword is stored to the low quadword of the register, and the high quadword is
        cleared to all 0s::

            MOVQ instruction when operating on MMX registers and memory locations:

            DEST  =  SRC;

            MOVQ instruction when source and destination operands are XMM registers:

            DEST[63-0]  =  SRC[63-0];

            MOVQ instruction when source operand is XMM register and destination operand is memory location:

            DEST  =  SRC[63-0];

            MOVQ instruction when source operand is memory location and destination operand is XMM register:

            DEST[63-0]  =  SRC;
            DEST[127-64]  =  0000000000000000H;

        :param cpu: current CPU.
        :param dest: destination operand.
        :param src: source operand.
        '''
        #mmx to mmx or mmx to mem
        if dest.size == src.size and dest.size == 64:
            dest.write(src.read())
        # two xmm regs
        elif dest.size == src.size and dest.size == 128:
            src_lo = Operators.EXTRACT(src.read(), 0, 64)
            dest.write(Operators.ZEXTEND(src_lo, 128))
        # mem to xmm
        elif dest.size == 128 and src.size == 64:
            dest.write(Operators.ZEXTEND(src.read(), dest.size))
        # xmm to mem
        elif dest.size == 64 and src.size == 128:
            dest.write(Operators.EXTRACT(src.read(), 0, dest.size))
        else:
            msg = 'Invalid size in MOVQ'
            logger.error(msg)
            raise Exception(msg)

    @instruction
    def MOVSD(cpu, dest, src):
        '''
        Move Scalar Double-Precision Floating-Point Value

        Moves a scalar double-precision floating-point value from the source
        operand (second operand) to the destination operand (first operand).
        The source and destination operands can be XMM registers or 64-bit memory
        locations. This instruction can be used to move a double-precision
        floating-point value to and from the low quadword of an XMM register and
        a 64-bit memory location, or to move a double-precision floating-point
        value between the low quadwords of two XMM registers. The instruction
        cannot be used to transfer data between memory locations.
        When the source and destination operands are XMM registers, the high
        quadword of the destination operand remains unchanged. When the source
        operand is a memory location and destination operand is an XMM registers,
        the high quadword of the destination operand is cleared to all 0s.

        :param cpu: current CPU.
        :param dest: destination operand.
        :param src: source operand.
        '''
        assert dest.type != 'memory' or src.type != 'memory'
        value = Operators.EXTRACT(src.read(), 0, 64)
        if dest.size > src.size:
            value = Operators.ZEXTEND(value, dest.size)
        dest.write(value)


    @instruction
    def MOVSS(cpu, dest, src):
        '''
        Moves a scalar single-precision floating-point value

        Moves a scalar single-precision floating-point value from the source operand (second operand)
        to the destination operand (first operand). The source and destination operands can be XMM
        registers or 32-bit memory locations. This instruction can be used to move a single-precision
        floating-point value to and from the low doubleword of an XMM register and a 32-bit memory
        location, or to move a single-precision floating-point value between the low doublewords of
        two XMM registers. The instruction cannot be used to transfer data between memory locations.
        When the source and destination operands are XMM registers, the three high-order doublewords of the
        destination operand remain unchanged. When the source operand is a memory location and destination
        operand is an XMM registers, the three high-order doublewords of the destination operand are cleared to all 0s.

        //MOVSS instruction when source and destination operands are XMM registers:
        if(IsXMM(Source) && IsXMM(Destination))
            Destination[0..31] = Source[0..31];
            //Destination[32..127] remains unchanged
            //MOVSS instruction when source operand is XMM register and destination operand is memory location:
        else if(IsXMM(Source) && IsMemory(Destination))
            Destination = Source[0..31];
        //MOVSS instruction when source operand is memory location and destination operand is XMM register:
        else {
	        Destination[0..31] = Source;
	        Destination[32..127] = 0;
        }
        '''
        if dest.type == 'register' and src.type == 'register':
            assert dest.size==128 and src.size==128
            dest.write(dest.read() & ~0xffffffff | src.read()&0xffffffff)
        elif dest.type == 'memory':
            assert src.type == 'register'
            dest.write(Operators.EXTRACT(src.read(),0,dest.size))
        else:
            assert src.type == 'memory' and dest.type == 'register'
            assert src.size == 32 and dest.size == 128
            dest.write(Operators.ZEXTEND(src.read(),128))

    @instruction
    def VMOVDQA(cpu, dest, src):
        '''
        Move Aligned Double Quadword

        Moves 128 bits of packed integer values from the source operand (second
        operand) to the destination operand (first operand). This instruction
        can be used to load an XMM register from a 128-bit memory location, to
        store the contents of an XMM register into a 128-bit memory location, or
        to move data between two XMM registers.

        When the source or destination operand is a memory operand, the operand
        must be aligned on a 16-byte boundary or a general-protection exception
        (#GP) will be generated. To move integer data to and from unaligned
        memory locations, use the VMOVDQU instruction.'''
        #TODO raise exception when unaligned!
        dest.write(src.read())

    @instruction
    def VMOVDQU(cpu, dest, src):
        '''
        Move Unaligned Double Quadword

        Moves 128 bits of packed integer values from the source operand (second operand)
        to the destination operand (first operand). This instruction can be used to load
        an XMM register from a 128-bit memory location, to store the contents of an XMM
        register into a 128-bit memory location, or to move data between two XMM registers.
        When the source or destination operand is a memory operand, the operand may be
        unaligned on a 16-byte boundary without causing a general-protection exception
        (#GP) to be generated.

            VMOVDQU (VEX.128 encoded version)
            DEST[127:0] <- SRC[127:0]
            DEST[VLMAX-1:128] <- 0
            VMOVDQU (VEX.256 encoded version)
            DEST[255:0] <- SRC[255:0]
        '''
        #FIXME for VEX128? or do testcase
        dest.write(src.read())

    @instruction
    def VEXTRACTF128(cpu, dest, src, offset):
        '''Extract Packed Floating-Point Values

        Extracts 128-bits of packed floating-point values from the source
        operand (second operand) at an 128-bit offset from imm8[0] into the
        destination operand (first operand). The destination may be either an
        XMM register or an 128-bit memory location.
        '''
        offset=offset.read()
        dest.write(Operators.EXTRACT(src.read(), offset*128 , (offset+1)*128))

    @instruction
    def PREFETCHT0(cpu, arg):
        '''
        Not implemented.

        Performs no operation.
        '''
        pass
    @instruction
    def PREFETCHT1(cpu, arg):
        '''
        Not implemented.

        Performs no operation.
        '''
        pass
    @instruction
    def PREFETCHT2(cpu, arg):
        '''
        Not implemented.

        Performs no operation.
        '''
        pass
    @instruction
    def PREFETCHTNTA(cpu, arg):
        '''
        Not implemented.

        Performs no operation.
        '''
        pass

    @instruction
    def PINSRW(cpu, dest, src, count):
        if dest.size == 64:
            #PINSRW instruction with 64-bit source operand:
            sel = count.read() & 3
            mask = [0x000000000000FFFF, 0x00000000FFFF0000, 0x0000FFFF00000000, 0xFFFF000000000000 ][sel]
        else:
            #PINSRW instruction with 128-bit source operand
            assert dest.size == 128
            sel = count.read() & 7
            mask = [0x0000000000000000000000000000FFFF,0x000000000000000000000000FFFF0000,0x00000000000000000000FFFF00000000,0x0000000000000000FFFF000000000000,0x000000000000FFFF0000000000000000,0x00000000FFFF00000000000000000000,0x0000FFFF000000000000000000000000,0xFFFF0000000000000000000000000000][sel]
        dest.write( (dest.read() & ~mask) |  ((Operators.ZEXTEND(src.read(),dest.size) << (sel * 16)) & mask) )

    @instruction
    def PEXTRW(cpu, dest, src, count):
        if src.size == 64:
            sel = Operators.ZEXTEND(Operators.EXTRACT(count.read(), 0, 2), src.size)
        else:
            sel = Operators.ZEXTEND(Operators.EXTRACT(count.read(), 0, 3), src.size)
        tmp = (src.read() >> (sel * 16)) & 0xffff
        dest.write(Operators.EXTRACT(tmp, 0, dest.size))

    @instruction
    def PALIGNR(cpu, dest, src, offset):
        '''ALIGNR concatenates the destination operand (the first operand) and the source
            operand (the second operand) into an intermediate composite, shifts the composite
            at byte granularity to the right by a constant immediate, and extracts the right-
            aligned result into the destination.'''
        dest.write(
                Operators.EXTRACT(
                    Operators.CONCAT(dest.size * 2, dest.read(), src.read()),
                    offset.read()*8,
                    dest.size ))

    @instruction
    def PSLLDQ(cpu, dest, src):
        ''' Packed Shift Left Logical Double Quadword
        Shifts the destination operand (first operand) to the left by the number
         of bytes specified in the count operand (second operand). The empty low-order
         bytes are cleared (set to all 0s). If the value specified by the count
         operand is greater than 15, the destination operand is set to all 0s.
         The destination operand is an XMM register. The count operand is an 8-bit
         immediate.

            TEMP  =  COUNT;
            if (TEMP > 15) TEMP  =  16;
            DEST  =  DEST << (TEMP * 8);
        '''
        count = Operators.ZEXTEND(src.read(), dest.size*2)
        byte_count = Operators.ITEBV(src.size*2, count > 15, 16, count)
        bit_count = byte_count * 8
        val = Operators.ZEXTEND(dest.read(), dest.size*2)
        val = val << (Operators.ZEXTEND(bit_count, dest.size*2))
        dest.write(Operators.EXTRACT(val, 0, dest.size))

    #FIXME
    @instruction
    def PSRLQ(cpu, dest, src):
        '''Shift Packed Data Right Logical

        Shifts the bits in the individual quadword in the destination operand to the right by
        the number of bits specified in the count operand . As the bits in the data elements
        are shifted right, the empty high-order bits are cleared (set to 0). If the value
        specified by the count operand is greater than  63, then the destination operand is set
        to all 0s.

    	if(OperandSize == 64) {
			//PSRLQ instruction with 64-bit operand:
			if(Count > 63) Destination[64..0] = 0;
			else Destination = ZeroExtend(Destination >> Count);
		}
		else {
			//PSRLQ instruction with 128-bit operand:
			if(Count > 15) Destination[128..0] = 0;
			else {
				Destination[0..63] = ZeroExtend(Destination[0..63] >> Count);
				Destination[64..127] = ZeroExtend(Destination[64..127] >> Count);
			}
		}
        '''

        count = src.read()
        count = Operators.ITEBV(src.size, Operators.UGT(count, 63), 64, count)
        count = Operators.EXTRACT(count, 0, 64)
        if dest.size == 64:
            dest.write(dest.read() >> count)
        else:
            hi = Operators.EXTRACT(dest.read(), 64, 64) >> count
            low = Operators.EXTRACT(dest.read(), 0, 64) >> count
            dest.write(Operators.CONCAT(128, hi, low))


    @instruction
    def PAND(cpu, dest, src):
        dest.write(dest.read() & src.read())

    @instruction
    def LSL(cpu, limit_ptr, selector):
        selector = selector.read()

        if issymbolic(selector):
            # need to check if selector can be any of cpu_segments.keys()
            # and if so concretize accordingly
            raise NotImplementedError("Do not yet implement symbolic LSL")

        #Checks that the segment selector is not null.
        if selector == 0 or selector not in cpu._segments: #Shouldn't we need check for max GDTR limit instead?
            cpu.ZF = False
            logger.info("Invalid selector %s. Clearing ZF", selector)
            return

        base, limit, ty = cpu.get_descriptor(selector)

        #Check CPL and type
        #TODO http://x86.renejeschke.de/html/file_module_x86_id_162.html
        logger.debug("LSL instruction not fully implemented")

        cpu.ZF = True
        limit_ptr.write(limit)

    @instruction
    def SYSENTER(cpu):
        '''
        Calls to system

        Executes a fast call to a level 0 system procedure or routine

        :param cpu: current CPU.
        '''
        raise Sysenter()

    @instruction
    def TZCNT(cpu, dest, src):
        '''
        Count the number of trailing least significant zero bits in source
        operand (second operand) and returns the result in destination
        operand (first operand). TZCNT is an extension of the BSF instruction.

        The key difference between TZCNT and BSF instruction is that TZCNT
        provides operand size as output when source operand is zero while in
        the case of BSF instruction, if source operand is zero, the content of
        destination operand are undefined. On processors that do not support
        TZCNT, the instruction byte encoding is executed as BSF
        '''

        value = src.read()
        flag = Operators.EXTRACT(value, 0, 1) == 1
        res = 0
        for pos in xrange(1, src.size):
            res  = Operators.ITEBV(dest.size, flag, res, pos)
            flag = Operators.OR(flag, Operators.EXTRACT(value, pos, 1) == 1 )


        cpu.CF = res == src.size
        cpu.ZF = res == 0
        dest.write(res)

    @instruction
    def VPSHUFB(cpu, op0, op1, op3):
        '''
        Packed shuffle bytes.

        Copies bytes from source operand (second operand) and inserts them in the destination operand
        (first operand) at locations selected with the order operand (third operand).

        :param cpu: current CPU.
        :param op0: destination operand.
        :param op1: source operand.
        :param op3: order operand.
         '''
        size = op0.size
        arg0 = op0.read()
        arg1 = op1.read()
        arg3 = Operators.ZEXTEND(op3.read(),size)

        arg0 |= Operators.ITEBV(size, Operators.EXTRACT(arg3,7,1) == 1, 0, (arg1 >> ((arg3>>0)&7 * 8))&0xff)
        arg0 |= Operators.ITEBV(size, Operators.EXTRACT(arg3,15,1) == 1, 0, ((arg1 >> ((arg3>>8)&7 * 8))&0xff)<<8 )
        arg0 |= Operators.ITEBV(size, Operators.EXTRACT(arg3,23,1) == 1, 0, ((arg1 >> ((arg3>>16)&7 * 8))&0xff)<<16)
        arg0 |= Operators.ITEBV(size, Operators.EXTRACT(arg3,31,1) == 1, 0, ((arg1 >> ((arg3>>24)&7 * 8))&0xff)<<24)
        arg0 |= Operators.ITEBV(size, Operators.EXTRACT(arg3,39,1) == 1, 0, ((arg1 >> ((arg3>>32)&7 * 8))&0xff)<<32)
        arg0 |= Operators.ITEBV(size, Operators.EXTRACT(arg3,47,1) == 1, 0, ((arg1 >> ((arg3>>40)&7 * 8))&0xff)<<40)
        arg0 |= Operators.ITEBV(size, Operators.EXTRACT(arg3,55,1) == 1, 0, ((arg1 >> ((arg3>>48)&7 * 8))&0xff)<<48)
        arg0 |= Operators.ITEBV(size, Operators.EXTRACT(arg3,63,1) == 1, 0, ((arg1 >> ((arg3>>56)&7 * 8))&0xff)<<56)
        arg0 |= Operators.ITEBV(size, Operators.EXTRACT(arg3,71,1) == 1, 0, ((arg1 >> ((arg3>>64)&7 * 8))&0xff)<<64)
        arg0 |= Operators.ITEBV(size, Operators.EXTRACT(arg3,79,1) == 1, 0, ((arg1 >> ((arg3>>72)&7 * 8))&0xff)<<72)
        arg0 |= Operators.ITEBV(size, Operators.EXTRACT(arg3,87,1) == 1, 0, ((arg1 >> ((arg3>>80)&7 * 8))&0xff)<<80)
        arg0 |= Operators.ITEBV(size, Operators.EXTRACT(arg3,95,1) == 1, 0, ((arg1 >> ((arg3>>88)&7 * 8))&0xff)<<88)
        arg0 |= Operators.ITEBV(size, Operators.EXTRACT(arg3,103,1) == 1, 0, ((arg1 >> ((arg3>>96)&7 * 8))&0xff)<<96)
        arg0 |= Operators.ITEBV(size, Operators.EXTRACT(arg3,111,1) == 1, 0, ((arg1 >> ((arg3>>104)&7 * 8))&0xff)<<104)
        arg0 |= Operators.ITEBV(size, Operators.EXTRACT(arg3,119,1) == 1, 0, ((arg1 >> ((arg3>>112)&7 * 8))&0xff)<<112)
        arg0 |= Operators.ITEBV(size, Operators.EXTRACT(arg3,127,1) == 1, 0, ((arg1 >> ((arg3>>120)&7 * 8))&0xff)<<120)
        op0.write(arg0)

    @instruction
    def VZEROUPPER(cpu):
        cpu.YMM0 = cpu.YMM0 & 0xffffffffffffffffffffffffffffffff
        cpu.YMM1 = cpu.YMM1 & 0xffffffffffffffffffffffffffffffff
        cpu.YMM2 = cpu.YMM2 & 0xffffffffffffffffffffffffffffffff
        cpu.YMM3 = cpu.YMM3 & 0xffffffffffffffffffffffffffffffff
        cpu.YMM4 = cpu.YMM4 & 0xffffffffffffffffffffffffffffffff
        cpu.YMM5 = cpu.YMM5 & 0xffffffffffffffffffffffffffffffff
        cpu.YMM6 = cpu.YMM6 & 0xffffffffffffffffffffffffffffffff
        cpu.YMM7 = cpu.YMM7 & 0xffffffffffffffffffffffffffffffff

        if cpu.mode == capstone.CS_MODE_64:
            cpu.YMM8 = cpu.YMM8 & 0xffffffffffffffffffffffffffffffff
            cpu.YMM9 = cpu.YMM9 & 0xffffffffffffffffffffffffffffffff
            cpu.YMM10 = cpu.YMM10 & 0xffffffffffffffffffffffffffffffff
            cpu.YMM11 = cpu.YMM11 & 0xffffffffffffffffffffffffffffffff
            cpu.YMM12 = cpu.YMM12 & 0xffffffffffffffffffffffffffffffff
            cpu.YMM13 = cpu.YMM13 & 0xffffffffffffffffffffffffffffffff
            cpu.YMM14 = cpu.YMM14 & 0xffffffffffffffffffffffffffffffff
            cpu.YMM15 = cpu.YMM15 & 0xffffffffffffffffffffffffffffffff

################################################################################
#Calling conventions

class I386LinuxSyscallAbi(SyscallAbi):
    '''
    i386 Linux system call ABI
    '''
    def syscall_number(self):
        return self._cpu.EAX

    def get_arguments(self):
        for reg in ('EBX', 'ECX', 'EDX', 'ESI', 'EDI', 'EBP'):
            yield reg

    def write_result(self, result):
        self._cpu.EAX = result

class AMD64LinuxSyscallAbi(SyscallAbi):
    '''
    AMD64 Linux system call ABI
    '''

    #TODO(yan): Floating point or wide arguments that deviate from the norm are
    # not yet supported.

    def syscall_number(self):
        return self._cpu.RAX

    def get_arguments(self):
        for reg in ('RDI', 'RSI', 'RDX', 'R10', 'R8', 'R9'):
            yield reg

    def write_result(self, result):
        self._cpu.RAX = result


class I386CdeclAbi(Abi):
    '''
    i386 cdecl function call semantics
    '''
    def get_arguments(self):
        base = self._cpu.STACK + self._cpu.address_bit_size / 8
        for address in self.values_from(base):
            yield address

    def write_result(self, result):
        self._cpu.EAX = result

    def ret(self):
        self._cpu.EIP = self._cpu.pop(self._cpu.address_bit_size)

class I386StdcallAbi(Abi):
    '''
    x86 Stdcall function call convention. Callee cleans up the stack.
    '''
    def __init__(self, cpu):
        super(I386StdcallAbi, self).__init__(cpu)
        self._arguments = 0

    def get_arguments(self):
        base = self._cpu.STACK + self._cpu.address_bit_size / 8
        for address in self.values_from(base):
            self._arguments += 1
            yield address

    def write_result(self, result):
        self._cpu.EAX = result

    def ret(self):
        self._cpu.EIP = self._cpu.pop(self._cpu.address_bit_size)

        word_bytes = self._cpu.address_bit_size / 8
        self._cpu.ESP += self._arguments * word_bytes
        self._arguments = 0

class SystemVAbi(Abi):
    '''
    x64 SystemV function call convention
    '''

    #TODO(yan): Floating point or wide arguments that deviate from the norm are
    # not yet supported.

    def get_arguments(self):
        # First 6 arguments go in registers, rest are popped from stack
        reg_args = ('RDI', 'RSI', 'RDX', 'RCX', 'R8', 'R9')

        for reg in reg_args:
            yield reg

        word_bytes = self._cpu.address_bit_size / 8
        for address in self.values_from(self._cpu.RSP + word_bytes):
            yield address

    def write_result(self, result):
        # XXX(yan): Can also return in rdx for wide values.
        self._cpu.RAX = result

    def ret(self):
        self._cpu.RIP = self._cpu.pop(self._cpu.address_bit_size)


class AMD64Cpu(X86Cpu):
    #Config
    max_instr_width = 15
    address_bit_size = 64
    machine = 'amd64'
    arch = capstone.CS_ARCH_X86
    mode = capstone.CS_MODE_64
<<<<<<< HEAD
=======
    disasm = Capstone(arch, mode)
>>>>>>> 2828dd3a

    def __init__(self, memory, *args, **kwargs):
        '''
        Builds a CPU model.
        :param memory: memory object for this CPU.
        '''
<<<<<<< HEAD
        disasm = Capstone(capstone.CS_ARCH_X86, capstone.CS_MODE_64)
=======
>>>>>>> 2828dd3a
        super(AMD64Cpu, self).__init__(AMD64RegFile(aliases={'PC' : 'RIP', 'STACK': 'RSP', 'FRAME': 'RBP'},),
                                       memory,
                                       *args,
                                       **kwargs)

    def __str__(self):
        '''
        Returns a string representation of cpu state

        :rtype: str
        :return: a string containing the name and current value for all the registers.
        '''
        CHEADER = '\033[95m'
        CBLUE = '\033[94m'
        CGREEN = '\033[92m'
        CWARNING = '\033[93m'
        CFAIL = '\033[91m'
        CEND = '\033[0m'
        pos = 0

        result = ""
        try:
            instruction = self.instruction
            result += "Instruction: 0x%016x:\t%s\t%s\n"%( instruction.address, instruction.mnemonic, instruction.op_str)
        except:
            result += "{can't decode instruction }\n"

        regs = ('RAX', 'RCX', 'RDX', 'RBX', 'RSP', 'RBP', 'RSI', 'RDI', 'R8', 'R9', 'R10', 'R11', 'R12', 'R13', 'R14', 'R15',  'RIP', 'EFLAGS')
        for reg_name in regs:
            value = self.read_register(reg_name)
            if issymbolic(value):
                result += "%3s: "%reg_name + CFAIL
                result += visitors.pretty_print (value, depth=10)
                result += CEND
            else:
                result += "%3s: 0x%016x"%(reg_name, value)
            pos = 0
            result += '\n'

        pos = 0
        for reg_name in ('CF','SF','ZF','OF','AF', 'PF', 'IF', 'DF'):
            value = self.read_register(reg_name)
            if issymbolic(value):
                result += "%s:"%reg_name + CFAIL
                #"%16s"%value+CEND
                result += visitors.pretty_print (value, depth=10) + CEND
            else:
                result += "%s: %1x"%(reg_name, value)

            pos = 0
            result += '\n'

        for reg_name in ['CS','DS','ES','SS', 'FS', 'GS']:
            base, size, ty = self.get_descriptor(self.read_register(reg_name))
            result += '%s: %x, %x (%s)\n'%(reg_name,base, size, ty)

        for reg_name in ['FP0','FP1','FP2','FP3','FP4','FP5','FP6','FP7','TOP']:
            value = getattr(self, reg_name)
            result += "%3s: %r"%(reg_name, value)
            pos = 0
            result += '\n'

        return result

    @property
    def canonical_registers(self):
        return self.regfile.canonical_registers

    @instruction
    def XLATB(cpu):
        '''
        Table look-up translation.

        Locates a byte entry in a table in memory, using the contents of the
        AL register as a table index, then copies the contents of the table entry
        back into the AL register. The index in the AL register is treated as
        an unsigned integer. The XLAT and XLATB instructions get the base address
        of the table in memory from either the DS:EBX or the DS:BX registers.
        In 64-bit mode, operation is similar to that in legacy or compatibility mode.
        AL is used to specify the table index (the operand size is fixed at 8 bits).
        RBX, however, is used to specify the table's base address::

                IF address_bit_size = 16
                THEN
                    AL = (DS:BX + ZeroExtend(AL));
                ELSE IF (address_bit_size = 32)
                    AL = (DS:EBX + ZeroExtend(AL)); FI;
                ELSE (address_bit_size = 64)
                    AL = (RBX + ZeroExtend(AL));
                FI;

        :param cpu: current CPU.
        :param dest: destination operand.
        '''
        cpu.AL = cpu.read_int(cpu.RBX + Operators.ZEXTEND(cpu.AL, 64), 8)


class I386Cpu(X86Cpu):
<<<<<<< HEAD
    #Config
=======
    # FIXME (theo) should we wrap these in a cpuinfo dictionary?
    # Config
>>>>>>> 2828dd3a
    max_instr_width = 15
    address_bit_size = 32
    machine = 'i386'
    arch = capstone.CS_ARCH_X86
    mode = capstone.CS_MODE_32
<<<<<<< HEAD

=======
    disasm = Capstone(arch, mode)
>>>>>>> 2828dd3a
    def __init__(self, memory, *args, **kwargs):
        '''
        Builds a CPU model.
        :param memory: memory object for this CPU.
        '''
<<<<<<< HEAD
        disasm = Capstone(capstone.CS_ARCH_X86, capstone.CS_MODE_32)
=======
>>>>>>> 2828dd3a
        super(I386Cpu, self).__init__(AMD64RegFile({'PC' : 'EIP', 'STACK': 'ESP', 'FRAME': 'EBP'}),
                                      memory,
                                      *args,
                                      **kwargs)

    def __str__(self):
        '''
        Returns a string representation of cpu state

        :rtype: str
        :return: a string containing the name and current value for all the registers.
        '''
        CHEADER = '\033[95m'
        CBLUE = '\033[94m'
        CGREEN = '\033[92m'
        CWARNING = '\033[93m'
        CFAIL = '\033[91m'
        CEND = '\033[0m'
        pos = 0

        result = ""
        try:
            instruction = self.instruction
            result += "Instruction: 0x%016x:\t%s\t%s\n"%( instruction.address, instruction.mnemonic, instruction.op_str)
        except:
            result += "{can't decode instruction }\n"

        regs = ('EAX', 'ECX', 'EDX', 'EBX', 'ESP', 'EBP', 'ESI', 'EDI', 'EIP')
        for reg_name in regs:
            value = self.read_register(reg_name)
            if issymbolic(value):
                result += "%3s: "%reg_name + CFAIL
                result += visitors.pretty_print (value, depth=10) + CEND
            else:
               result += "%3s: 0x%016x"%(reg_name, value)
            pos = 0
            result += '\n'

        pos = 0
        for reg_name in ['CF','SF','ZF','OF','AF', 'PF', 'IF', 'DF']:
            value = self.read_register(reg_name)
            if issymbolic(value):
                result += "%s:"%reg_name + CFAIL
                #"%16s"%value+CEND
                result += visitors.pretty_print (value, depth=10) + CEND
            else:
                result += "%s: %1x"%(reg_name, value)

            pos = 0
            result += '\n'

        for reg_name in ['CS','DS','ES','SS', 'FS', 'GS']:
            base, size, ty = self.get_descriptor(self.read_register(reg_name))
            result += '%s: %x, %x (%s)\n'%(reg_name,base, size, ty)

        for reg_name in ['FP0','FP1','FP2','FP3','FP4','FP5','FP6','FP7','TOP']:
            value = getattr(self, reg_name)
            result += "%3s: %r"%(reg_name, value)
            pos = 0
            result += '\n'

        return result

    @property
    def canonical_registers(self):
        regs = ['EAX', 'ECX', 'EDX', 'EBX', 'ESP', 'EBP', 'ESI', 'EDI', 'EIP' ]
        regs.extend(['CS','DS','ES','SS', 'FS', 'GS'])
        regs.extend(['FP0', 'FP1', 'FP2', 'FP3', 'FP4', 'FP5', 'FP6', 'FP7', 'FPCW', 'FPSW', 'FPTAG'])
        regs.extend(['XMM0', 'XMM1', 'XMM10', 'XMM11', 'XMM12', 'XMM13', 'XMM14', 'XMM15', 'XMM2', 'XMM3', 'XMM4', 'XMM5', 'XMM6', 'XMM7', 'XMM8', 'XMM9'])
        regs.extend(['CF','PF','AF','ZF','SF','IF','DF','OF'])
        return tuple(regs)


    @instruction
    def XLATB(cpu):
        '''
        Table look-up translation.

        Locates a byte entry in a table in memory, using the contents of the
        AL register as a table index, then copies the contents of the table entry
        back into the AL register. The index in the AL register is treated as
        an unsigned integer. The XLAT and XLATB instructions get the base address
        of the table in memory from either the DS:EBX or the DS:BX registers.
        In 64-bit mode, operation is similar to that in legacy or compatibility mode.
        AL is used to specify the table index (the operand size is fixed at 8 bits).
        RBX, however, is used to specify the table's base address::

                IF address_bit_size = 16
                THEN
                    AL = (DS:BX + ZeroExtend(AL));
                ELSE IF (address_bit_size = 32)
                    AL = (DS:EBX + ZeroExtend(AL)); FI;
                ELSE (address_bit_size = 64)
                    AL = (RBX + ZeroExtend(AL));
                FI;

        :param cpu: current CPU.
        :param dest: destination operand.
        '''
        cpu.AL = cpu.read_int(cpu.EBX + Operators.ZEXTEND(cpu.AL, 32), 8)

<|MERGE_RESOLUTION|>--- conflicted
+++ resolved
@@ -5761,20 +5761,13 @@
     machine = 'amd64'
     arch = capstone.CS_ARCH_X86
     mode = capstone.CS_MODE_64
-<<<<<<< HEAD
-=======
     disasm = Capstone(arch, mode)
->>>>>>> 2828dd3a
 
     def __init__(self, memory, *args, **kwargs):
         '''
         Builds a CPU model.
         :param memory: memory object for this CPU.
         '''
-<<<<<<< HEAD
-        disasm = Capstone(capstone.CS_ARCH_X86, capstone.CS_MODE_64)
-=======
->>>>>>> 2828dd3a
         super(AMD64Cpu, self).__init__(AMD64RegFile(aliases={'PC' : 'RIP', 'STACK': 'RSP', 'FRAME': 'RBP'},),
                                        memory,
                                        *args,
@@ -5873,31 +5866,19 @@
 
 
 class I386Cpu(X86Cpu):
-<<<<<<< HEAD
-    #Config
-=======
     # FIXME (theo) should we wrap these in a cpuinfo dictionary?
     # Config
->>>>>>> 2828dd3a
     max_instr_width = 15
     address_bit_size = 32
     machine = 'i386'
     arch = capstone.CS_ARCH_X86
     mode = capstone.CS_MODE_32
-<<<<<<< HEAD
-
-=======
     disasm = Capstone(arch, mode)
->>>>>>> 2828dd3a
     def __init__(self, memory, *args, **kwargs):
         '''
         Builds a CPU model.
         :param memory: memory object for this CPU.
         '''
-<<<<<<< HEAD
-        disasm = Capstone(capstone.CS_ARCH_X86, capstone.CS_MODE_32)
-=======
->>>>>>> 2828dd3a
         super(I386Cpu, self).__init__(AMD64RegFile({'PC' : 'EIP', 'STACK': 'ESP', 'FRAME': 'EBP'}),
                                       memory,
                                       *args,
